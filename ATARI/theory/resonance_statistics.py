import numpy as np
from scipy.linalg import eigvalsh_tridiagonal
from typing import Union, Optional
from scipy.stats.distributions import chi2

from ATARI.theory.distributions import wigner_dist, porter_thomas_dist, semicircle_dist

def getD(xi,res_par_avg):    
    return res_par_avg['<D>']*2*np.sqrt(np.log(1/(1-xi))/np.pi)


def make_res_par_avg(Jpi, J_ID, D_avg, gn_avg, n_dof, gg_avg, g_dof):

    res_par_avg = {'Jpi':Jpi, 'J_ID':J_ID, '<D>':D_avg, '<gn2>':gn_avg, 'n_dof':n_dof, '<gg2>':gg_avg, 'g_dof':g_dof}

    quantiles = {}
    quantiles['D01']  = getD(0.01,res_par_avg)
    quantiles['D99']  = getD(0.99,res_par_avg)
    quantiles['gn01'] = res_par_avg['<gn2>']*chi2.ppf(0.01, df=res_par_avg['n_dof'])/res_par_avg['n_dof']
    quantiles['gn99'] = res_par_avg['<gn2>']*chi2.ppf(0.99, df=res_par_avg['n_dof'])/res_par_avg['n_dof']
    quantiles['gg01'] = res_par_avg['<gg2>']*chi2.ppf(0.01, df=res_par_avg['g_dof'])/res_par_avg['g_dof']
    quantiles['gg99'] = res_par_avg['<gg2>']*chi2.ppf(0.99, df=res_par_avg['g_dof'])/res_par_avg['g_dof']
    quantiles['gt01'] = quantiles['gn01'] + quantiles['gg01']
    quantiles['gt99'] = quantiles['gn99'] + quantiles['gg99']

    res_par_avg['quantiles'] = quantiles

    return res_par_avg

# =====================================================================
# Resonance level sampling
# =====================================================================

def sample_wigner_invCDF(N_samples:int,
                         rng=None, seed=None):
    """
    Sample the wigner distribution using inverse CDF sampling.

    This function simply samples from the wigner distribution using inverse
    CDF sampling and is used by other functions for generating resonance level spacing.

    Parameters
    ----------
    N_samples : int
        Number of samples and/or length of sample vector.
    rng : np.random.Generator or None
        Numpy random number generator object. Default is None.
    seed : int or None
        Random number generator seed. Only used when rng is None. Default is None.

    Returns
    -------
    numpy.ndarray or float
        Array of i.i.d. samples from wigner distribution.

    Notes
    -----
    
    
    Examples
    --------
    >>> from theory import resonance_statistics
    >>> np.random.seed(7)
    >>> resonance_statistics.sample_wigner_invCDF(2,10)
    array([1.7214878 , 1.31941784])
    """
    # Random number generator:
    if rng is None:
        if seed is None:
            rng = np.random # uses np.random.seed
        else:
            rng = np.random.default_rng(seed) # generates rng from provided seed

    samples = np.sqrt(-4/np.pi*np.log(rng.uniform(low=0.0,high=1.0,size=N_samples)))
    if N_samples == 1:
        samples = np.ndarray.item(samples)
    return samples

def sample_NNE_energies(E_range, avg_level_spacing:float,
                        rng=None, seed=None):
    """
    Sample resonance energies for the ladder using inverse CDF sampling.

    Parameters
    ----------
    E_range : array-like
        The energy range for sampling.
    avg_level_spacing : float
        The mean level spacing.
    rng : np.random.Generator or None
        Numpy random number generator object. Default is None.
    seed : int or None
        Random number generator seed. Only used when rng is None. Default is None.

    Returns
    -------
    np.ndarray
        Array of resonance energies sampled from the Wigner distribution.

    Notes
    -----
    See sample_GE_energies for sampling energies from Gaussian Ensembles.
    """
    # Random number generator:
    if rng is None:
        if seed is None:
            rng = np.random # uses np.random.seed
        else:
            rng = np.random.default_rng(seed) # generates rng from provided seed
    
    E_limits = (min(E_range), max(E_range))
    num_res_est = round((E_limits[1] - E_limits[0]) / avg_level_spacing)
    num_res_tot = num_res_est + round(3.3252*np.sqrt(num_res_est)) # there will only be more resonances than this once in 1e10 samples.
    
    level_spacings = np.zeros((num_res_tot+1,))
    level_spacings[0] = avg_level_spacing * np.sqrt(2/np.pi) * np.abs(rng.normal())
    level_spacings[1:] = avg_level_spacing * sample_wigner_invCDF(num_res_tot, rng=rng)
    res_E = E_limits[0] + np.cumsum(level_spacings)
    res_E = res_E[res_E < E_limits[1]]
    return res_E

def sample_GE_eigs(num_eigs:int, beta:int=1,
                   rng=None, seed:Optional[int]=None):
    """
    Samples the eigenvalues of n by n Gaussian Ensemble random matrices efficiently using the
    tridiagonal representation. The time complexity of this method is O( n**2 ) using scipy's
    eigvalsh_tridiagonal function. However, there exist O( n log(n) ) algorithms that have more
    low n cost and higher error. Unfortunately, no implementation of that algorithm has been made
    in Python.

    Parameters
    ----------
    num_eigs : int
        The rank of the random matrix. This is also the number of eigenvalues to sample.
    beta : 1, 2, or 4
        The ensemble to consider, corresponding to GOE, GUE, and GSE respectively.
    rng : np.random.Generator or None
        Numpy random number generator object. Default is None.
    seed : int or None
        Random number generator seed. Only used when rng is None. Default is None.

    Returns
    -------
    np.ndarray
        The eigenvalues of the random matrix.

    Notes
    -----
    The theory for the tridiagonal eigenvalue sampling can be found in
    https://people.math.wisc.edu/~valko/courses/833/2009f/lec_8_9.pdf.
    """
    # Random number generator:
    if rng is None:
        if seed is None:
            rng = np.random # uses np.random.seed
        else:
            rng = np.random.default_rng(seed) # generates rng from provided seed

    # Tridiagonal Matrix Coefficients:
    # Using Householder transformations (orthogonal transformations), we can
    # transform GOE-sampled matrices into a tridiagonal symmetric matrix.
    # Instead of performing the transformation, we can sample the transformed matrix directly.
    # Let `a` be the central diagonal elements and `b` be the offdiagonal diagonal elements.
    # We can define the following:
    a = np.sqrt(2) * rng.normal(size=(num_eigs,))
    b = np.sqrt(rng.chisquare(beta*np.arange(1,num_eigs)))

    # Now we sample the eigenvalues of the tridiagonal symmetric matrix:
    eigs = eigvalsh_tridiagonal(a, b)
    eigs /= np.sqrt(beta)
    eigs.sort()
    return eigs

def sample_GE_energies(E_range, avg_level_spacing:float=1.0, beta:int=1,
                       rng=None, seed:Optional[int]=None):
    """
    Samples GOE (β = 1), GUE (β = 2), or GSE (β = 4) resonance energies within a given energy
    range, `EB` and with a specified mean level-density, `freq`.

    Parameters
    ----------
    E_range : array-like
        The energy range for sampling.
    avg_level_spacing : float
        The mean level spacing.
    beta : 1, 2, or 4
        The ensemble parameter, where β = 1 is GOE, β = 2 is GUE, and β = 4 is GSE.
        Default is β = 1.
    rng : np.random.Generator or None
        Numpy random number generator object. Default is None.
    seed : int or None
        Random number generator seed. Only used when rng is None. Default is None.

    Returns
    -------
    np.ndarray
        The sampled resonance energies.

    Notes
    -----
    The semicircle law inverse CDF method was found by David Brown. The original source code can be
    found at https://github.com/LLNL/fudge/blob/master/brownies/BNL/restools/level_generator.py.
    """
    # Random number generator:
    if rng is None:
        if seed is None:
            rng = np.random # uses np.random.seed
        else:
            rng = np.random.default_rng(seed) # generates rng from provided seed

    margin = 0.1 # a margin of safety where we consider the GOE samples to properly follow the semicircle law. This removes tails that diverge from the semicircle law.
    E_limits = (min(E_range), max(E_range))
    num_res_est = (E_limits[1]-E_limits[0]) / avg_level_spacing # estimate number of resonances
    num_res_tot = round((1 + 2*margin) * num_res_est) # number of resonances sampled (estimate + buffer)

    eigs = sample_GE_eigs(num_res_tot, beta=beta, rng=rng)
    eigs /= 2*np.sqrt(num_res_tot)
    eigs = eigs[eigs > -1.0+margin]
    eigs = eigs[eigs <  1.0-margin]

    # Using semicircle law CDF to make the resonances uniformly spaced:
    # Source: https://github.com/LLNL/fudge/blob/master/brownies/BNL/restools/level_generator.py
    E_res = E_limits[0] + (num_res_tot * avg_level_spacing) * (semicircle_dist.cdf(eigs) - semicircle_dist.cdf(-1.0+margin))
    E_res = E_res[E_res < E_limits[1]]
    E_res = np.sort(E_res)
    return E_res

def sample_RRR_levels(E_range, avg_level_spacing:float, ensemble:str='NNE',
                      rng=None, seed=None):
    """
    Sample the resonance energy levels.

    This function samples the wigner distribution using invCDF method in order 
    to get a ladder of resonance energy levels within a specified range. The energy range given
    is expanded by 5-6 times the average level spacing, a resonance ladder is sampled over that, 
    then the ladder is filtered to the energy range of interest.

    Parameters
    ----------
    E_range : array-like
        Array energies in RRR, only need min/max.
    avg_level_spacing : float
        Average level spacing value to scale wigner distribution.
    ensemble : 'NNE', 'GOE', 'GUE', 'GSE', or 'Poisson'
        The level-spacing distribution to sample from:
        NNE : Nearest Neighbor Ensemble
        GOE : Gaussian Orthogonal Ensemble
        GUE : Gaussian Unitary Ensemble
        GSE : Gaussian Symplectic Ensemble
        Poisson : Poisson Ensemble
    rng : np.random.Generator or None
        Numpy random number generator object. Default is None.
    seed : int or None
        Random number generator seed. Only used when rng is None. Default is None.

    Returns
    -------
    levels : numpy.ndarray
        Array of resonance energy levels.
    spacings : numpy.ndarray
        Array of resonance level spacing samples.

    See Also
    --------
    sample_resonance_levels : Samples a specified number of resonance energy levels.

    Notes
    -----
    
    
    Examples
    --------
    >>> from theory import resonance_statistics
    >>> np.random.seed(7)
    >>> resonance_statistics.sample_RRR_levels([0.1,10], 2)
    ([array([6.31322239]),
      array([6.56223504]),
      array([8.65279185]),
      array([10.27692974])],
     [array([6.21322239]),
      array([0.24901265]),
      array([2.09055681]),
      array([1.62413789])])
    """
    # Random number generator:
    if rng is None:
        if seed is None:
            rng = np.random # uses np.random.seed
        else:
            rng = np.random.default_rng(seed) # generates rng from provided seed

    if ensemble == 'NNE': # Nearest Neighbor Ensemble
        levels = sample_NNE_energies(E_range, avg_level_spacing, rng=rng)
    elif ensemble == 'GOE': # Gaussian Orthogonal Ensemble
        levels = sample_GE_energies(E_range, avg_level_spacing, beta=1, rng=rng)
    elif ensemble == 'GUE': # Gaussian Unitary Ensemble
        levels = sample_GE_energies(E_range, avg_level_spacing, beta=2, rng=rng)
    elif ensemble == 'GSE': # Gaussian Symplectic Ensemble
        levels = sample_GE_energies(E_range, avg_level_spacing, beta=4, rng=rng)
    elif ensemble == 'Poisson': # Poisson Ensemble (i.i.d. resonances)
        E_limits = (min(E_range), max(E_range))
        num_samples = rng.poisson((E_limits[1] - E_limits[0]) / avg_level_spacing)
        levels = rng.uniform(*E_limits, size=num_samples)
    else:
        raise NotImplementedError(f'The {ensemble} ensemble has not been implemented yet.')
            
    spacings = np.diff(levels) # I do not think this output is used anywhere
    return levels, spacings

def wigner_PDF(x, avg_level_spacing:float, beta:int=1):
    return wigner_dist.pdf(x, scale=avg_level_spacing, beta=beta)
    # wigner = wigner_dist(scale=avg_level_spacing, beta=beta)
    # return wigner.pdf(x)

# =====================================================================
# Resonance width sampling
# =====================================================================

def sample_RRR_widths(N_levels, 
                      avg_reduced_width_square, 
                      DOF:int=1, trunc:float=0.0,
                      rng=None, seed=None):
    """
    Samples resonance widths corresponding to a vector of resonance energies.

    This function uses the porter thomas distribution to sample a vector of
    reduced widths (gn^2) corresponding to a vector of resonance level energies.

    Parameters
    ----------
    N_levels : numpy.ndarray
        Ladder of resonance energy levels.
    avg_reduced_width_square : float or int
        Average value for the reduced width for rescale of the PT distribution.
    DOF : int
        Degrees of freedom applied to the PT distiribution (chi-square).
    trunc : float
        All reduced widths below this value are ignored. Default = 0.0.
    rng : np.random.Generator or None
        Numpy random number generator object. Default is None.
    seed : int or None
        Random number generator seed. Only used when rng is None. Default is None.

    Returns
    -------
    reduced_widths_square : numpy.ndarray
        Array of reduced widths squared, this is what is sampled directly.
    """
    # Random number generator:
    if rng is None:
        if seed is None:
            rng = np.random # uses np.random.seed
        else:
            rng = np.random.default_rng(seed) # generates rng from provided seed

    reduced_widths_square = porter_thomas_dist.rvs(mean=avg_reduced_width_square, df=int(DOF), trunc=trunc, size=N_levels, random_state=rng)
    sign = 2*rng.randint(0, 2, size=N_levels)-1
    return np.array(reduced_widths_square * sign)

def chisquare_PDF(x, DOF:int=1, avg_reduced_width_square:float=1.0, trunc:float=0.0):
    """
    Calculate probability density function for chi-squared distribution.

    This function simply houses the probaility density function for the 
    chi-squared distribution and allows for a rescaling factor to be applied.
    The rescaling factor represents the average resonance width value s.t.
    this PDF will represent the distribution of widths for a specific isotope.

    Parameters
    ----------
    x : numpy.ndarray
        Values at which to evaluation the PDF.
    DOF : int
        Degrees of freedom for the chi-squared distribution.
    avg_reduced_width_square : float or int
        Re-scaling factor for isotope specific distribution.
    trunc : float
        All reduced widths below this value are ignored. Default = 0.0.

    Returns
    -------
    numpy.ndarray
        Pointwise function evaluated at x, given DOF and rescaling factor.

    See Also
    --------
    sample_RRR_widths : Sample the widths according to Porter-Thomas distribution.
    
    Examples
    --------
    >>> from theory import resonance_statistics
    >>> import scipy.stats as stats
    >>> resonance_statistics.chisquare_PDF(np.array([1.0, 2.5, 3.0]), 2, 1)
    array([0.30326533, 0.1432524 , 0.11156508])
    """
    return porter_thomas_dist.pdf(x=x, mean=avg_reduced_width_square, df=DOF, trunc=trunc)

# =====================================================================
# Dyson Mehta ∆3 Metric
# =====================================================================
    
def dyson_mehta_delta_3(E, EB:tuple):
    """
    Finds the Dyson-Mehta ∆3 metric for the given data.

    Source: https://arxiv.org/pdf/2011.04633.pdf (Eq. 21 & 22)

    Parameters
    ----------
    E  : float, array-like
        The recorded resonance energies.
    EB : float [2]
        The lower and upper energies for the resonance ladder.

    Returns
    -------
    delta3 : float
        The Dyson-Mehta ∆3 metric.
    """

    E = np.sort(E) # sort energies if not already sorted
    z = (E-EB[0])/(EB[1]-EB[0]) # renormalize energies
    s1 = np.sum(z)
    s2 = np.sum(z**2)
    a = np.arange( len(z)-1, -1, -1 )
    s3 = np.sum((2*a+1)*z)
    delta3 = 6*s1*s2 - 4*s1**2 - 3*s2**2 + s3
    return delta3

def dyson_mehta_delta_3_predict(L:int, ensemble:str='GOE'):
    """
    A function that predicts the value of the Dyson-Mehta ∆3 metric based on the number of
    observed resonances and type of ensemble.

    Source: https://www.osti.gov/servlets/purl/1478482 (Eq. 31 & 32 & 33)

    Parameters
    ----------
    L        : int
        The expected number of resonances.
    ensemble : 'GOE', 'Poisson', or 'picket'
        The ensemble to assumed under the calculation of the Dyson-Mehta ∆3 metric.

    Returns
    -------
    delta_3 : float
        The prediction on the Dyson-Mehta ∆3 metric.
    """

    if   ensemble.lower() == 'goe':
        delta_3 = np.pi**(-2) * (np.log(L) - 0.0687)
    elif ensemble.lower() == 'poisson':
        delta_3 = L/15
    elif ensemble.lower() == 'picket':
        delta_3 = 1/12   # "picket" refers to "picket fence", where the levels are uniformly distributed
    else:
        raise ValueError(f'Unknown ensemble, {ensemble}. Please choose from "GOE", "Poisson" or "picket".')
    return delta_3

# =====================================================================
<<<<<<< HEAD
# Missing Fraction Estimation
# =====================================================================

def fraction_missing_gn2(gn2_trunc:float, gn2m:float=1.0, dof:int=1):
    """
    Gives the fraction of missing resonances due to the truncation in reduced neutron width.

    Parameters
    ----------
    trunc : float
        The lower limit on the reduced neutron width.
    gn2m  : float
        The mean reduced neutron width. Default = 1.0.
    dof   : int
        The number of degrees of freedom for the chi-squared distribution.

    Returns
    -------
    fraction_missing : float
        The fraction of missing resonances within the spingroup.
    """
    fraction_missing = porter_thomas_dist(mean=gn2m, df=dof, trunc=0.0).cdf(gn2_trunc)
    return fraction_missing
=======
# Log Likelihood
# =====================================================================

def wigner_LL(resonance_levels  : Union[np.ndarray, list], 
              average_spacing   : float                    ) -> float:
    resonance_levels = np.sort(list(resonance_levels))
    Di = np.diff(resonance_levels)
    probs = wigner_PDF(Di, average_spacing)
    return np.sum(np.log(probs))

def width_LL(resonance_widths   : Union[np.ndarray, list],
                  average_width : float,
                  dof           :float                      ) -> float:
    probs = chisquare_PDF(resonance_widths, dof, average_width)
    return np.sum(np.log(probs))

def log_likelihood(particle_pair, resonance_ladder, energy_range=None):
    """
    ...
    """

    if energy_range is not None:
        resonance_ladder = resonance_ladder[(resonance_ladder['E'] > energy_range[0]) & (resonance_ladder['E'] < energy_range[1])]

    log_likelihood = 1.0
    for jpi in resonance_ladder['Jpi'].unique():
        mean_parameters = particle_pair.spin_groups[jpi]
        resonance_ladder_sg = resonance_ladder[resonance_ladder['Jpi'] == jpi]
        E  = resonance_ladder_sg['E'  ].to_numpy()
        Gn = resonance_ladder_sg['Gn1'].to_numpy()
        
        log_likelihood *= wigner_LL(E , mean_parameters['<D>'])
        log_likelihood *=  width_LL(Gn, mean_parameters['<D>'], mean_parameters['n_dof'])
        
    return log_likelihood


>>>>>>> 6a3bb92e

# def compare_pdf_to_samples(reduced_widths_square_vector, avg_reduced_width_square, dof):
#     """
#     Compare samples to pdf (re-scaled).

#     This function plots a histogram of the parameter samples with an
#     overlaid probability density function of the distribution from which the 
#     samples were drawn. In the limit that sample size approaches infinity, the
#     PDF and histogram should line up exactly, acting as visual verification 
#     for the sampling methods.

#     Parameters
#     ----------
#     reduced_widths_square_vector : numpy.ndarray
#         Array of reduced widths/decay amplitudes squared (little gamma squared).
#     avg_reduced_width_square : float or int
#         Isotope/spin group specific average reduced width/decay amplitude squared.
#     dof : float or int
#         Degrees of freedom for the chi-squared distribution.

#     Returns
#     -------
    
#     Notes
#     -----
#     Showing the example with a plot included is not working for this docstring.
#     """
#     fig = plt.figure(num=1,frameon=True); ax = fig.gca()
    
#     x = np.linspace(0,max(reduced_widths_square_vector),10000)
#     plt.plot(x, chisquare_PDF(x,dof,avg_reduced_width_square), color='r', label='$\chi^2$ PDF', zorder=10)
        
#     plt.hist(reduced_widths_square_vector, bins=75, density=True, ec='k', linewidth=0.75,color='cornflowerblue', zorder=2, label='samples')
    
#     ax.set_facecolor('whitesmoke'); ax.grid(color='w', linestyle='-', linewidth=2, zorder=1, alpha=1)
#     ax.set_xlabel('Reduced Widths Squared ($\gamma^2$)'); ax.set_ylabel('Normalized Frequency'); plt.title('Reduced Widths Squared ($\gamma^2$)')
#     plt.legend()
#     plt.show(); plt.close()
    
#     return<|MERGE_RESOLUTION|>--- conflicted
+++ resolved
@@ -458,7 +458,6 @@
     return delta_3
 
 # =====================================================================
-<<<<<<< HEAD
 # Missing Fraction Estimation
 # =====================================================================
 
@@ -482,7 +481,8 @@
     """
     fraction_missing = porter_thomas_dist(mean=gn2m, df=dof, trunc=0.0).cdf(gn2_trunc)
     return fraction_missing
-=======
+  
+# =====================================================================
 # Log Likelihood
 # =====================================================================
 
@@ -520,7 +520,6 @@
     return log_likelihood
 
 
->>>>>>> 6a3bb92e
 
 # def compare_pdf_to_samples(reduced_widths_square_vector, avg_reduced_width_square, dof):
 #     """
