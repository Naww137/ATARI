--- conflicted
+++ resolved
@@ -303,12 +303,8 @@
         else:
             assert len(self.options.spin_group_keys)>0
             spin_groups = [each[1] for each in particle_pair.spin_groups.items() if each[0] in self.options.spin_group_keys]
-<<<<<<< HEAD
-
-=======
         
         ### generate intial_feature bank
->>>>>>> 1cab8d78
         initial_resonance_ladder = get_starting_feature_bank(energy_range,
                                                              particle_pair,
                                                              spin_groups,
