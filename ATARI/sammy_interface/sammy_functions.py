

import numpy as np
import os
import shutil
import pandas as pd
import subprocess
from copy import copy
<<<<<<< HEAD
=======
import fortranformat as ff

# from ATARI.utils.atario import fill_resonance_ladder
from ATARI.theory.scattering_params import FofE_recursive
>>>>>>> e4fc818b
from ATARI.utils.stats import chi2_val

from ATARI.sammy_interface.sammy_classes import SammyRunTimeOptions, SammyInputData, SammyOutputData, SammyInputDataYW

from typing import Optional, Union
from ATARI.sammy_interface.sammy_classes import SammyInputData, SammyRunTimeOptions
from ATARI.sammy_interface.sammy_io import *

# module_dirname = os.path.dirname(__file__)

<<<<<<< HEAD


# ################################################ ###############################################
# Workflow shell scripts
=======
# =============================================================================
#  Readers
# =============================================================================
def readlst(filepath):
    """
    Reads a sammy .lst or .dat file.

    _extended_summary_

    Parameters
    ----------
    filepath : str
        Full path to the .lst or .dat file.

    Returns
    -------
    DataFrame
        DataFrame with headers.
    """
    if filepath.endswith('.LST') or filepath.endswith('.lst'):
        df = pd.read_csv(filepath, sep = '\s+', names=['E','exp_xs','exp_xs_unc','theo_xs','theo_xs_bayes','exp_trans','exp_trans_unc','theo_trans', 'theo_trans_bayes'])
        if df.index.equals(pd.RangeIndex(len(df))):
            pass
        else:
            df = pd.read_csv(filepath, sep = '\s+', names=['E','exp_xs','exp_xs_unc','theo_xs','theo_xs_bayes','exp_trans','exp_trans_unc','theo_trans', 'theo_trans_bayes', 'other'])
    else:
        df = pd.read_csv(filepath, sep = '\s+', names=['E','exp','exp_unc'])
    return df

def readpar(filepath):
    """
    Reads a sammy .par file.

    Parameters
    ----------
    filepath : str
        Full path to the .par file you want to read

    Returns
    -------
    DataFrame
        DataFrame with appropriately names columns
    """
    column_widths = [11, 11, 11, 11, 11, 2, 2, 2, 2, 2, 2]
    data = []
    with open(filepath, 'r') as file:
        lines = file.readlines()
        for line in lines:

            if line.isspace():
                break # end of resonance region

            row = []
            start = 0
            for iw, width in enumerate(column_widths):
                value = line[start:start+width].strip()
                if value == '':
                    value = None
                else:
                    # if iw == 0: # energy can be negative
                        # value = float(value)
                    # else: # widths cannots
                    try:
                        value = float(value)
                    except:
                        sign='+'
                        splitvals = value.split('-')
                        if splitvals[0] == '':
                            splitvals = splitvals[1::]
                            sign = '-'

                        if len(splitvals) == 1:
                            splitvals = splitvals[0].split('+')
                            if splitvals[0] == '':
                                splitvals = splitvals[1::]
                                sign = '+'
                            joiner = 'e+'

                        else:
                            joiner = 'e-'

                        if sign == '-':
                            value = -float(joiner.join(splitvals))
                        else:
                            value = float(joiner.join(splitvals))
                            

                row.append(value)
                start += width
            data.append(row)
    df = pd.DataFrame(data, columns=['E', 'Gg', 'Gn1', 'Gn2', 'Gn3', 'varyE', 'varyGg', 'varyGn1', 'varyGn2', 'varyGn3', 'J_ID'])
    return df.dropna(axis=1)


def read_ECSCM(file_path):
    """
    Reads a sammy generated ECSCM in as a pandas dataframe.

    Parameters
    ----------
    file_path : str
        Path to the sammy generated SAMCOV.PUB file.

    Returns
    -------
    _type_
        _description_
    """

    data = pd.read_csv(file_path, sep = '\s+', skiprows=3, header=None)
    df_tdte = data.iloc[:,0:3]
    df_tdte.columns = ["theo", "theo_unc", "E"]

    # assert top rows == left columns
    dftest = pd.read_csv(file_path, sep = '\s+', nrows=3, header=None)
    dftest=dftest.T
    dftest.columns = ["theo", "theo_unc", "E"]
    assert(np.all(dftest == df_tdte))

    dfcov = data.iloc[:, 3:]

    return df_tdte, dfcov

def readpds(pdsfilepath):
    """
    Reads a Sammy .pds derivative file.

    Parameters
    ----------
    filepath : str
        Full path to the .pds file you want to read

    Returns
    -------
    DataFrame
        DataFrame with appropriately names columns
    """
    with open(pdsfilepath, 'r') as file:
        lines = file.readlines()
    
    num_lines = len(lines)
    NPAR = int(lines[0].strip())

    # parameter names
    par_names = []
    for par_num in range(0, int(NPAR // 3)):
        par_names.append(f'df/d_ue_{par_num}')
        par_names.append(f'df/d_ug_{par_num}')
        par_names.append(f'df/d_un_{par_num}')


    # calculating number of datapoints using line reading
    lines_for_u = NPAR // 6 + (1 if NPAR % 6 != 0 else 0) # lines for U parameters
    
    # Subtract the number of lines used for NPAR and U values
    remaining_lines = num_lines - (1 + lines_for_u) 
    
    # Use fortranformat to extract U values
    line_reader = ff.FortranRecordReader('6G13.6')
    U_values = []
    for line_index in range(1, 1+lines_for_u): # Extracting U values over the needed number of lines
        values = line_reader.read(lines[line_index])
        U_values.extend(values)

      # Calculate number of lines needed to represent a single data point
    if NPAR <= 3:
        lines_per_data_point = 1
    else:
        lines_per_data_point = 1 + (NPAR - 3) // 6 + (1 if (NPAR - 3) % 6 != 0 else 0)
    
    num_data_points = remaining_lines // lines_per_data_point

    # Start processing from the line after U values
    data_start_line = 1 + lines_for_u

    # Parsing line with DATA, DELD, THEORY, and partial derivatives using columns
    line_values = []; data = []; deld = []; theory = []
    partial_derivatives = np.zeros((num_data_points, NPAR))

    for i in range(num_data_points):
        # Extract values from the first line for each data point
        line_values = []
        for col_start in range(0, 13*6, 13):  # Each field is 13 columns wide, 6 fields in the first line for current point
            segment = lines[data_start_line][col_start:col_start+13].strip()
            data_reader = ff.FortranRecordReader('F13.6')
            value = data_reader.read(segment)[0]
            line_values.append(value)

        # Assign values to respective categories
        data.append(line_values[0])
        deld.append(line_values[1])
        theory.append(line_values[2])
        partial_derivatives[i, :3] = line_values[3:6]  # First 3 partial derivatives
        data_start_line += 1  # Move to the next line

        # If NPAR > 3, read subsequent lines for additional partial derivatives
        if NPAR > 3:
            remaining_derivatives = NPAR - 3
            while remaining_derivatives > 0:
                line_values = []
                for col_start in range(0, min(13*remaining_derivatives, 13*6), 13):
                    segment = lines[data_start_line][col_start:col_start+13].strip()
                    value = data_reader.read(segment)[0]
                    line_values.append(value)

                start_col = NPAR - remaining_derivatives
                end_col = start_col + len(line_values)
                partial_derivatives[i, start_col:end_col] = line_values

                remaining_derivatives -= len(line_values)
                data_start_line += 1

    # Return the final result
    res_dict = {
        'NPAR': NPAR, # number of parameters
        'U': U_values[:NPAR], # u parameter values
        'DATA': data, # experimental data values
        'DELD': deld, # uncertainity on data
        'THEORY': theory, # theoretical values
        'PARTIAL_DERIVATIVES': partial_derivatives, # G with respect to u parameters
        'PAR_NAMES': par_names # the names of the u parameters
    }
    return res_dict



# =============================================================================
# Sammy Parameter File
# =============================================================================
def format_float(value, width, sep=''):
    formatted_value = f'{abs(value):0<15f}'  

    if value < 0:
        formatted_value = f'{sep}-' + formatted_value
    else:
        formatted_value = f'{sep} ' + formatted_value

    if len(formatted_value) > width:
        formatted_value = formatted_value[:width]

    return formatted_value


def fill_sammy_ladder(df, particle_pair, vary_parm=False, J_ID=None):
    df = copy(df)
    def gn2G(row):
        _, P, _, _ = FofE_recursive([row.E], particle_pair.ac, particle_pair.M, particle_pair.m, row.lwave)
        Gn = 2*np.sum(P)*row.gn2
        return Gn.item()
    
    def nonzero_ifvary(row):
        for par in ["E", "Gg", "Gn1", "Gn2", "Gn3"]:
            if row[f"vary{par}"] == 1.0 and row[par] < 1e-5:
                row[par] = 1e-5
        return row

    cols = df.columns.values
    if "Gn1" not in cols:
        if "Gn" not in cols:
            if "gn2" not in cols:
                raise ValueError("Neutron width (Gn1, Gn, gn2) not in parameter dataframe.")
            else:
                df["Gn1"] = df.apply(lambda row: gn2G(row), axis=1)
        else:
            df.rename(columns={"Gn":"Gn1"}, inplace=True)
    if "Gg" not in cols:
        if "Gt" not in cols:
            raise ValueError("Gg nor Gt in parameter dataframe")
        else:
            df['Gg'] = df['Gt'] - df['Gn1']

    for vary in ["varyE", "varyGg", "varyGn1", "varyGn2", "varyGn3"]:
        if vary not in cols:
            if vary_parm:
                df[vary] = np.ones(len(df))
            else:
                df[vary] = np.zeros(len(df))

    if "Gn2" not in cols:
        df["Gn2"] = np.zeros(len(df))
        df["varyGn2"] = np.zeros(len(df))
    if "Gn3" not in cols:
        df["Gn3"] = np.zeros(len(df))
        df["varyGn3"] = np.zeros(len(df))

    # if a parameter (width) is zero and it is varied then make it 1e-5
    df = df.apply(nonzero_ifvary, axis=1)

    # must have J_ID
    if "J_ID" not in cols:
        if J_ID is None:
            raise ValueError("J_ID not in ladder nor provided as input")
        else:
            df["J_ID"] = J_ID

    return df

def check_sampar_inputs(df):
    # check for same energy and same spin group
    return 

def write_sampar(df, pair, initial_parameter_uncertainty, filename, vary_parm=False, template=None):
                                    # template = os.path.realpath(os.path.join(os.path.dirname(__file__), '..', 'templates', 'sammy_template_RM_only.par'))):
    """
    Writes a formatted sammy.par file.

    This function writes a formatted sammy parameter file from a DataFrame containing resonance parameters.
    The DataFrame may have

    Parameters
    ----------
    df : DataFrame
        _description_
    pair : object
        The pair object is of the particle_pair class in Syndat describing the incident and target particles.
    vary_parm : Bool
        Option to set vary parameters (0 or 1) in sammy.par file.
    initial_parameter_uncertainty : float
        Global initial parameter uncertainty for Bayes solve.
    filename : str
        Filepath/name of sammy.par file being created.
    template : str, optional
        Filepath to template file for sammy.par. Included because of the different options for input to sammy, by default None and the SAMMY parameter file will only contain resonance parameters.
    """

    if df.empty:
        par_array = []
    else:
        df = fill_sammy_ladder(df, pair, vary_parm)
        par_array = np.array(df[['E', 'Gg', 'Gn1', 'Gn2', 'Gn3', 'varyE', 'varyGg', 'varyGn1', 'varyGn2', 'varyGn3', 'J_ID']])

        if np.any([each is None for each in df.J_ID]):
            raise ValueError("NoneType was passed as J_ID in the resonance ladder")

    widths = [11, 11, 11, 11, 11, 2, 2, 2, 2, 2, 2]
    with open(filename, 'w') as file:
        for row in par_array:
            for icol, val in enumerate(row):
                column_width = widths[icol]
                formatted_value = format_float(val, column_width)
                file.write(formatted_value)
            file.write('\n')
        file.write(f'\n{initial_parameter_uncertainty}\n')
        
    
    return
        
      

# ################################################ ###############################################
# sammy data file
# ################################################ ###############################################

def write_estruct_file(Energies, filename):
    'Generates a dummy data file for sammy'
    # print("WARNING: if 'twenty' is not specified in sammy.inp, the data file format will change.\nSee 'sammy_interface.write_estruct_file'")
    if np.all([isinstance(E,float) for E in Energies]):
        pass
    else:
        Energies = np.array([float(E) for E in Energies])
    with open(filename,'w') as f:
        for ept in Energies:
            f.write(f'{ept:0<19} {1.0:<19} {1.0:0<7}\n')
        f.close()
    return

def write_samdat(exp_pw, exp_cov, filename):
    """
    Writes a formatted sammy.dat file.

    These DataFrame keys required correspond to the "trans" DataFrame generated by Syndat.
    This is an attribute of the experiment object once the experiment is "run".
    The uncertainty on the experimental data point must be absolute for this formatting as it corresponds to the
    sammy format with "use twenty significant digits" or "twenty" in the input file. If this flag is not in the
    sammy input file, the uncertainty should not be absolute and the formatting (space between variables) changes.

    Parameters
    ----------
    exp_pw : DataFrame
        DataFrame containing experimental measurement data, requires columns ["E", "exp"].
    exp_cov: DataFrame or None
        DataFrame containting experimental measurement covariance.
    filename : str
        Filepath/name for the sammy.dat file being created.

    Raises
    ------
    ValueError
        Energy column not in DataFrame.
    ValueError
        Experimental measurement column not in DataFrame.
    ValueError
        Experimental measurement uncertainty column not in DataFrame.
    """

    if 'exp' not in exp_pw:
        if 'exp_trans' in exp_pw:
            exp_pw.rename(columns={'exp_trans':'exp', 'exp_trans_unc': 'exp_unc'}, inplace=True)
        elif 'exp_dat' in exp_pw:
            exp_pw.rename(columns={'exp_dat':'exp', 'exp_dat_unc': 'exp_unc'}, inplace=True)
        else:
            ValueError("Data passed to 'write_expdat_file' does not have the column 'exp'")

    # print("WARNING: if 'twenty' is not specified in sammy.inp, the data file format will change.\nSee 'sammy_interface.write_estruct_file'")
    if 'exp_unc' not in exp_pw:
        exp_pw['exp_unc'] = np.sqrt(np.diag(exp_cov))
    
    iterable = exp_pw.sort_values('E', axis=0, ascending=True).to_numpy(copy=True)
    cols = exp_pw.columns
    if 'E' not in cols:
        raise ValueError("Data passed to 'sammy_functions.write_expdat_file' does not have the column 'E'")
    if 'exp' not in cols:
        raise ValueError("Data passed to 'sammy_functions.write_expdat_file' does not have the column 'exp'")

    iE = cols.get_loc('E')
    iexp = cols.get_loc('exp')
    idT = cols.get_loc('exp_unc')
    

    with open(filename,'w') as f:
        for each in iterable:
            f.write(f'{each[iE]:0<19f} {each[iexp]:0<19f} {each[idT]:0<19f}\n')
        f.close()


def write_idc(filepath, J, C, stat):
    with open(filepath, 'w+') as f:
        f.write(f"NUmber of data-reduction parameters = {J.shape[0]} \n\n")
        f.write(f"FREE-FORMAt partial derivatives\n")
        width = 13 #[11, 11, 11, 11, 11, 2, 2, 2, 2, 2, 2]

        for E, data in J.items():
            formatted_E = format_float(E, width)
            f.write(formatted_E)
            formatted_data_stat_unc = format_float(np.sqrt(stat.loc[E, 'var_stat']), width, sep=' ')
            f.write(formatted_data_stat_unc)
            for derivative in data:
                formatted_derivative = format_float(derivative, width, sep=' ')
                f.write(formatted_derivative)
            f.write('\n')

        f.write("\nUNCERTAINTies on data- reduction parameters\n")
        for sys_uncertainty in np.sqrt(np.diag(C)):
            formatted_uncertainty = format_float(sys_uncertainty, width, sep=' ')
            f.write(formatted_uncertainty)
        f.write("\n\n")
        
        f.write("CORRELATIOns for data-reduction parameters")
        for i, row in enumerate(C):
            for corr in row[0:i]:
                formatted_correlation = format_float(corr, width, sep=' ')
                f.write(formatted_correlation)
            f.write("\n")
            


# ################################################ ###############################################
# Sammy Input file
# ################################################ ###############################################

def create_sammyinp(filename='sammy.inp', \
                    template=os.path.join(Path(os.path.dirname(__file__)).parents[0],'templates/sammy_template.inp') ):
    
    with open(template, 'r') as f:
        template_lines = f.readlines()
    f.close()
    
    with open(filename,'w+') as f:
        for line in template_lines:
            f.write(line)
        f.close()
        
    return

def write_saminp(filepath, 
                particle_pair,
                experimental_model,
                rto,
                alphanumeric = None,
                use_IDC = False,
                use_ecscm_reaction = False):
    
    if alphanumeric is None:
        alphanumeric = []
    if use_ecscm_reaction:
        reaction = rto.ECSCM_rxn
    else:
        reaction = experimental_model.reaction
        
    # ac = sammy_INP.particle_pair.ac*10  
    broadening = True
    
    
    alphanumeric.insert(0, particle_pair.formalism)

    # Running Bayes or not:
    if rto.bayes:
        alphanumeric.insert(1, "SOLVE BAYES EQUATIONS")
    else:
        alphanumeric.insert(1, "DO NOT SOLVE BAYES EQUATIONS")

    # Getting Derivatives:
    if rto.derivatives:
        alphanumeric.insert(2, "GENERATE PARTIAL DERivatives only")

    # What Scheme to use:
    if   rto.bayes_scheme == 'IQ':
        alphanumeric.append('USE (I+Q) INVERSION scheme')
    elif rto.bayes_scheme == 'MW':
        alphanumeric.append('USE (M+W) INVERSION scheme')
    elif rto.bayes_scheme == 'NV':
        alphanumeric.append('USE (N+V) INVERSION scheme')
    elif rto.bayes_scheme is None:
        pass
    else:
        raise ValueError(f'The provided bayes_scheme, {rto.bayes_scheme} does not exist.')
    
    # Least Squares:
    if rto.use_least_squares:
        alphanumeric.append('USE LEAST SQUARES TO define prior parameter covariance matrix')
        alphanumeric.append('REMEMBER ORIGINAL PArameter values')

    if use_IDC:
        alphanumeric.append("USER-SUPPLIED IMPLICIT DATA COVARIANCE MATRIX")

    with open(filepath,'r') as f:
        old_lines = f.readlines()

    with open(filepath,'w') as f:
        for line in old_lines:

            if "broadening is not wa" in line.lower() or np.any([each.lower().startswith("broadening is not wa") for each in alphanumeric]):
                broadening = False

            if line.startswith("%%%alphanumeric%%%"):
                for cmd in alphanumeric:
                    f.write(f'{cmd}\n')
            
            elif line.startswith("%%%card2%%%"):
                f.write(f"{particle_pair.isotope:<9} {float(particle_pair.M):<9.8} {float(min(experimental_model.energy_range)):<9.8} {float(max(experimental_model.energy_range)):<9.8}      {rto.options['iterations']: <5} \n")


            elif line.startswith('%%%card5/6%%%'):
                if broadening:
                    f.write(f'  {float(experimental_model.temp[0]):<8.7}  {float(experimental_model.FP[0]):<8.7}  {float(experimental_model.FP[1]):<8.7}        \n')
                else:
                    pass

            elif line.startswith('%%%card7%%%'):
                ac = float(particle_pair.ac) * 10 #ac*10 because sqrt(bn) -> fm for sammy 
                f.write(f'  {ac:<8.7}  {float(experimental_model.n[0]):<8.7}                       0.00000          \n')

            elif line.startswith('%%%card8%%%'):
                f.write(f'{reaction}\n')

            else:
                f.write(line)


           

def make_runDIR(sammy_runDIR):
    if not os.path.isdir(sammy_runDIR):
        os.mkdir(sammy_runDIR)

def fill_runDIR_with_templates(input_template, input_name, sammy_runDIR):
    if os.path.basename(input_template) == input_template:
        template_path = os.path.join(os.path.dirname(os.path.abspath(__file__)), 'sammy_templates', input_template)
    else:
        template_path = input_template
    shutil.copy(template_path, os.path.join(sammy_runDIR, input_name))





# ################################################ ###############################################
# Workflow
>>>>>>> e4fc818b
# ################################################ ###############################################


def write_shell_script(sammy_INP: SammyInputData, sammy_RTO:SammyRunTimeOptions, use_RPCM=False, use_IDC=False):
    with open(os.path.join(sammy_RTO.sammy_runDIR, 'pipe.sh'), 'w') as f:
        # f.write(f"{sammyexe}<<EOF\n{ds}_{inp_ext}.inp\n{par}\n{ds}.dat\n{cov}\n\nEOF\n")
        f.write(f'{sammy_RTO.path_to_SAMMY_exe}<<EOF\nsammy.inp\nSAMMY.PAR\nsammy.dat\n')

        if sammy_RTO.energy_window is None:
            if use_RPCM:
                f.write("SAMMY.COV\n")
            if use_IDC:
                f.write("sammy.idc\n")
            f.write("\n")

        # energy windowed solves
        elif sammy_INP.experimental_data is not None:
            iter = np.arange(np.floor(np.min(sammy_INP.experimental_data.E)),np.ceil(np.max(sammy_INP.experimental_data.E))+sammy_RTO.energy_window,sammy_RTO.energy_window)
            if len(iter) >= 50:
                raise ValueError("To many energy windows supplied, please solve in less sections")
            string = ''
            for ie in range(len(iter)-1):
                string += f'{int(iter[ie])}. {int(iter[ie+1])}.\n'
            f.write(f' {string}')

        else:
            raise ValueError("An energy window input was provided but no experimental data.")
        
        f.write("\nEOF")

        # if sammy_RTO.bayes:
            # grep and return chi2
        f.write("""
chi2_line=$(grep -i "CUSTOMARY CHI SQUARED = " SAMMY.LPT | tail -n 1)
chi2_string=$(echo "$chi2_line" | awk '{ for (i=1; i<=NF; i++) if ($i ~ /[0-9]+(\.[0-9]+)?([Ee][+-]?[0-9]+)?/) print $i }')
chi2_linen=$(grep -i "CUSTOMARY CHI SQUARED DIVIDED" SAMMY.LPT | tail -n 1)
chi2_stringn=$(echo "$chi2_linen" | awk '{ for (i=1; i<=NF; i++) if ($i ~ /[0-9]+(\.[0-9]+)?([Ee][+-]?[0-9]+)?/) print $i }')
echo "$chi2_string $chi2_stringn"
            """)

    os.system(f"chmod +x {os.path.join(sammy_RTO.sammy_runDIR, f'pipe.sh')}")




def runsammy_shellpipe(sammy_RTO: SammyRunTimeOptions, getchi2= True):
    runsammy_process = subprocess.run(
                                ["sh", "-c", f"./pipe.sh"], 
                                cwd=os.path.realpath(sammy_RTO.sammy_runDIR),
                                capture_output=True, text=True, timeout=60*10
                                )
    if 'STOP' in runsammy_process.stderr:
        raise ValueError(f"\n\n===========================\nSAMMY Failed with output:\n\n {runsammy_process.stdout}")
    elif "SAMMY.LPT: No such file or directory" in runsammy_process.stderr:
        raise ValueError(f"No SAMMY.LPT was generated, check executable path bash scripting.")
    
    if getchi2:
        chi2, chi2n = [float(e) for e in runsammy_process.stdout.split('\n')[-2].split()]
    else:
        chi2=None
        chi2n = None

    return chi2, chi2n


    # # run sammy and wait for completion with subprocess
    # runsammy_process = subprocess.run(
    #                                 [f"sh", "-c", f"{sammy_RTO.path_to_SAMMY_exe}<pipe.sh"], 
    #                                 cwd=os.path.realpath(sammy_RTO.sammy_runDIR),
    #                                 capture_output=True
    #                                 )
    # if len(runsammy_process.stderr) > 0:
    #     print(f'SAMMY gave the following warning or error: {runsammy_process.stderr}')

    # return




# ################################################ ###############################################
# Read endf files
# ################################################ ###############################################


def replace_matnum(filepath, matnum):
    with open(filepath, 'r') as f:
        s = f.read()
        s = s.replace("%%%MAT%%%", str(matnum))
    with open(filepath, 'w') as f:
        f.write(s)

def get_endf_parameters(endf_file, matnum, sammyRTO: SammyRunTimeOptions):

    make_runDIR(sammyRTO.sammy_runDIR)
    fill_runDIR_with_templates("readendf.inp", "sammy.inp", sammyRTO.sammy_runDIR)

    shutil.copy(endf_file, os.path.join(sammyRTO.sammy_runDIR, os.path.basename(endf_file)))

    write_estruct_file([10,100,1000], os.path.join(sammyRTO.sammy_runDIR,'sammy.dat'))
    replace_matnum(os.path.join(sammyRTO.sammy_runDIR,'sammy.inp'), matnum)

    with open(os.path.join(sammyRTO.sammy_runDIR, "pipe.sh"), 'w') as f:
        f.write(f"sammy.inp\n{os.path.basename(endf_file)}\nsammy.dat\n\n")

    # _, _ = runsammy_shellpipe(sammyRTO)
    runsammy_process = subprocess.run(
                                    [f"sh", "-c", f"{sammyRTO.path_to_SAMMY_exe}<pipe.sh"], 
                                    cwd=os.path.realpath(sammyRTO.sammy_runDIR),
                                    capture_output=True, timeout=60*10
                                    )

    resonance_ladder = readpar(os.path.join(sammyRTO.sammy_runDIR, "SAMNDF.PAR"))
    # could also read endf spin groups here! 

    with open(os.path.join(sammyRTO.sammy_runDIR, "SAMNDF.INP"), 'r') as f:
        s = f.read()
    with open("SAMNDF.INP", 'w') as f:
        f.write(s) 

    if not sammyRTO.keep_runDIR:
        shutil.rmtree(sammyRTO.sammy_runDIR)

    return resonance_ladder










# ################################################ ###############################################
# run sammy with NV or IQ scheme
# ################################################ ###############################################



def get_ECSCM(sammyRTO, sammyINP):
    if sammyINP.ECSCM_experiment is None:
        print("No specific ECSCM experiment class was given, using the same experiment model as used to fit")
        exp = sammyINP.experiment
    else:
        exp = sammyINP.ECSCM_experiment 

    # update_input_files(sammy_INP, sammy_RTO)
    fill_runDIR_with_templates(exp.template, "sammy.inp", sammyRTO.sammy_runDIR)
    energy_grid = np.linspace(min(sammyINP.experimental_data.E), max(sammyINP.experimental_data.E), 498) # if more than 498 datapoints then I need a new reader!
    write_estruct_file(energy_grid, os.path.join(sammyRTO.sammy_runDIR,'sammy.dat'))
    write_saminp(
                filepath   =    os.path.join(sammyRTO.sammy_runDIR,"sammy.inp"),
                bayes       =   sammyRTO.bayes,
                iterations  =   sammyRTO.iterations,
                formalism   =   sammyINP.particle_pair.formalism,
                isotope     =   sammyINP.particle_pair.isotope,
                M           =   sammyINP.particle_pair.M,
                ac          =   sammyINP.particle_pair.ac*10,
                reaction    =   exp.reaction,
                energy_range=   exp.energy_range,
                temp        =   exp.temp,
                FP          =   exp.FP,
                n           =   exp.n,
                alphanumeric=["CROSS SECTION COVARIance matrix is wanted"],
                )
    
    write_shell_script(sammyINP, sammyRTO, use_RPCM=True)
    _, _ = runsammy_shellpipe(sammyRTO, getchi2=False)

    df, cov = read_ECSCM(os.path.join(sammyRTO.sammy_runDIR, "SAMCOV.PUB"))

    return df, cov
    




def execute_sammy(sammy_RTO:SammyRunTimeOptions):
    chi2, chi2n = runsammy_shellpipe(sammy_RTO)
    lst_df = readlst(os.path.join(sammy_RTO.sammy_runDIR, 'SAMMY.LST'))
    par_df = readpar(os.path.join(sammy_RTO.sammy_runDIR, 'SAMMY.PAR'))
    return lst_df, par_df, chi2, chi2n



def delta_chi2(lst_df):
    chi2_prior = chi2_val(lst_df.theo_xs, lst_df.exp_xs, np.diag(lst_df.exp_xs_unc))
    chi2_posterior = chi2_val(lst_df.theo_xs_bayes, lst_df.exp_xs, np.diag(lst_df.exp_xs_unc))
    return chi2_prior - chi2_posterior


# def recursive_sammy(pw_prior, par_prior, sammy_INP: SammyInputData, sammy_RTO: SammyRunTimeOptions, itter=0):

#     if itter >= sammy_RTO.recursive_opt["iterations"]:
#         return pw_prior, par_prior
    
#     # sammy_INP.resonance_ladder = par_posterior
#     write_sampar(par_prior, sammy_INP.particle_pair, sammy_INP.initial_parameter_uncertainty, os.path.join(sammy_RTO.sammy_runDIR,"SAMMY.PAR"), vary_parm=sammy_RTO.solve_bayes)
#     pw_posterior, par_posterior = execute_sammy(sammy_RTO)
    
#     Dchi2 = delta_chi2(pw_posterior)
#     if sammy_RTO.recursive_opt["print"]:
#         print(Dchi2)

#     if Dchi2 <= sammy_RTO.recursive_opt["threshold"]:
#         return pw_prior, par_prior
    
#     return recursive_sammy(pw_posterior, par_posterior, sammy_INP, sammy_RTO, itter + 1)

def check_inputs(sammyINP: SammyInputData, sammyRTO:SammyRunTimeOptions):
    sammyINP.resonance_ladder = fill_sammy_ladder(sammyINP.resonance_ladder, sammyINP.particle_pair, False)
    if sammyRTO.bayes:
        if np.sum(sammyINP.resonance_ladder[["varyE", "varyGg", "varyGn1"]].values) == 0.0:
            raise ValueError("Bayes is set to True but no varied parameters.")
        if sammyINP.experimental_data is None:
            if sammyINP.energy_grid is not None: 
                raise ValueError("Run Bayes is set to True but no experimental data was supplied (only an energy grid)")
            else: 
                raise ValueError("Run Bayes is set to True but no experimental data was supplied")
    if sammyRTO.get_ECSCM:
        if not sammyRTO.bayes:
            raise ValueError("get_ECSCM is set to True but bayes is False")
    if sammyINP.experimental_data is None:
        if sammyINP.energy_grid is None: 
            raise ValueError("No energy grid was provided")

<<<<<<< HEAD

def run_sammy(sammyINP: SammyInputData, sammyRTO:SammyRunTimeOptions):
=======
def run_sammy(sammyINP:SammyInputData, sammyRTO:SammyRunTimeOptions):
>>>>>>> e4fc818b

    sammyINP.resonance_ladder = copy(sammyINP.resonance_ladder)
    check_inputs(sammyINP, sammyRTO)

    #### setup 
    make_runDIR(sammyRTO.sammy_runDIR)

    if isinstance(sammyINP.experimental_data, pd.DataFrame):
        write_samdat(sammyINP.experimental_data, sammyINP.experimental_covariance, os.path.join(sammyRTO.sammy_runDIR,'sammy.dat'))
    else:
        write_estruct_file(sammyINP.energy_grid, os.path.join(sammyRTO.sammy_runDIR,"sammy.dat"))

    if isinstance(sammyINP.experimental_covariance, dict) and len(sammyINP.experimental_covariance)>0:
        write_idc(os.path.join(sammyRTO.sammy_runDIR, 'sammy.idc'), 
                  sammyINP.experimental_covariance['Jac_sys'],
                  sammyINP.experimental_covariance['Cov_sys'],
                  sammyINP.experimental_covariance['diag_stat'])
        #TODO: Filter idc dataframe
        idc = True
    elif isinstance(sammyINP.experimental_covariance, str):
        shutil.copy(sammyINP.experimental_covariance, os.path.join(sammyRTO.sammy_runDIR, 'sammy.idc'))
        #TODO: Filter idc dataframe
        idc = True
    else:
        idc = False

    write_sampar(sammyINP.resonance_ladder, 
                 sammyINP.particle_pair, 
                 sammyINP.initial_parameter_uncertainty,
                 os.path.join(sammyRTO.sammy_runDIR, 'SAMMY.PAR'))
    fill_runDIR_with_templates(sammyINP.template, 
                               "sammy.inp", 
                               sammyRTO.sammy_runDIR)
    write_saminp(
                filepath   =    os.path.join(sammyRTO.sammy_runDIR,"sammy.inp"),
                bayes       =   sammyRTO.bayes,
                iterations  =   sammyRTO.iterations,
                formalism   =   sammyINP.particle_pair.formalism,
                isotope     =   sammyINP.particle_pair.isotope,
                M           =   sammyINP.particle_pair.M,
                ac          =   sammyINP.particle_pair.ac*10,
                reaction    =   sammyINP.experiment.reaction,
                energy_range=   sammyINP.experiment.energy_range,
                temp        =   sammyINP.experiment.temp,
                FP          =   sammyINP.experiment.FP,
                n           =   sammyINP.experiment.n,
                use_IDC=idc
                )
                
    write_shell_script(sammyINP, 
                       sammyRTO, 
                       use_RPCM=False, 
                       use_IDC=idc)

    lst_df, par_df, chi2, chi2n = execute_sammy(sammyRTO)

    sammy_OUT = SammyOutputData(pw=lst_df, 
                        par=sammyINP.resonance_ladder,
                        chi2=[chi2],
                        chi2n=[chi2n])#,
                        # chi2=chi2_val(lst_df.theo_xs, lst_df.exp_xs, np.diag(lst_df.exp_xs_unc)))

    #### need to update for recursive sammy
    # if sammyRTO.recursive == True:
    #     if sammyRTO.solve_bayes == False:
    #         raise ValueError("Cannot run recursive sammy with solve bayes set to false")
    #     lst_df, par_df = recursive_sammy(lst_df, par_df, sammyINP, sammyRTO)

    if sammyRTO.bayes:
        # sammy_OUT.chi2_post = chi2_val(lst_df.theo_xs_bayes, lst_df.exp_xs, np.diag(lst_df.exp_xs_unc))
        sammy_OUT.pw_post=lst_df
        sammy_OUT.par_post = par_df
        sammy_OUT.chi2_post = chi2
        sammy_OUT.chi2n_post = chi2n
        sammy_OUT.chi2 = None
        sammy_OUT.chi2n = None

        if sammyRTO.get_ECSCM:
            est_df, ecscm = get_ECSCM(sammyRTO, sammyINP)
            sammy_OUT.ECSCM = ecscm
            sammy_OUT.est_df = est_df

    if not sammyRTO.keep_runDIR:
        shutil.rmtree(sammyRTO.sammy_runDIR)

    return sammy_OUT





########################################################## ###############################################
# run sammy with the YW scheme
########################################################## ###############################################


def make_inputs_for_YW(sammyINPYW: SammyInputDataYW, sammyRTO:SammyRunTimeOptions, idc_list: list):

    #### make files for each dataset YW generation
    exp, idc_bool = sammyINPYW.experiments[0], idc_list
    for exp, idc_bool in zip(sammyINPYW.experiments, idc_list):  # fix this !!
        if idc_bool:
            idc_flag = ["USER-SUPPLIED IMPLICIT DATA COVARIANCE MATRIX"]
        else:
            idc_flag = []
        ### make YWY initial
        fill_runDIR_with_templates(exp.template, f"{exp.title}_initial.inp", sammyRTO.sammy_runDIR)
        write_saminp(
                    filepath   =    os.path.join(sammyRTO.sammy_runDIR, f"{exp.title}_initial.inp"),
                    bayes       =   True,
                    iterations  =   sammyRTO.iterations,
                    formalism   =   sammyINPYW.particle_pair.formalism,
                    isotope     =   sammyINPYW.particle_pair.isotope,
                    M           =   sammyINPYW.particle_pair.M,
                    ac          =   sammyINPYW.particle_pair.ac*10,
                    reaction    =   exp.reaction,
                    energy_range=   exp.energy_range,
                    temp        =   exp.temp,
                    FP          =   exp.FP,
                    n           =   exp.n,
                    # use_IDC=idc,
                    alphanumeric=["yw"]+idc_flag
                                    )
        ### make YWY for iterations
        fill_runDIR_with_templates(exp.template, f"{exp.title}_iter.inp", sammyRTO.sammy_runDIR)
        write_saminp(
                filepath   =    os.path.join(sammyRTO.sammy_runDIR, f"{exp.title}_iter.inp"),
                bayes       =   True,
                iterations  =   sammyRTO.iterations,
                formalism   =   sammyINPYW.particle_pair.formalism,
                isotope     =   sammyINPYW.particle_pair.isotope,
                M           =   sammyINPYW.particle_pair.M,
                ac          =   sammyINPYW.particle_pair.ac*10,
                reaction    =   exp.reaction,
                energy_range=   exp.energy_range,
                temp        =   exp.temp,
                FP          =   exp.FP,
                n           =   exp.n,
                # use_IDC=idc,
                alphanumeric=["yw","Use remembered original parameter values"]+idc_flag
                )
        ### make plotting
        fill_runDIR_with_templates(exp.template, f"{exp.title}_plot.inp", sammyRTO.sammy_runDIR)
        write_saminp(
                    filepath   =    os.path.join(sammyRTO.sammy_runDIR, f"{exp.title}_plot.inp"),
                    bayes       =   False,
                    iterations  =   sammyRTO.iterations,
                    formalism   =   sammyINPYW.particle_pair.formalism,
                    isotope     =   sammyINPYW.particle_pair.isotope,
                    M           =   sammyINPYW.particle_pair.M,
                    ac          =   sammyINPYW.particle_pair.ac*10,
                    reaction    =   exp.reaction,
                    energy_range=   exp.energy_range,
                    temp        =   exp.temp,
                    FP          =   exp.FP,
                    n           =   exp.n,
                    # use_IDC=idc,
                    alphanumeric=[]+idc_flag
                    )
    
    ### options for least squares
    if sammyINPYW.LS:
        alphanumeric_LS_opts = ["USE LEAST SQUARES TO GIVE COVARIANCE MATRIX", "Take baby steps with Least-Squares method"]
    else:
        alphanumeric_LS_opts = []

    ### solve bayes with YWY matrices initial - don't need experimental description
    fill_runDIR_with_templates(exp.template, "solvebayes_initial.inp", sammyRTO.sammy_runDIR) # need to remove resolutin function from template
    remove_resolution_function_from_template(os.path.join(sammyRTO.sammy_runDIR,"solvebayes_initial.inp"))
    write_saminp(
                filepath   =    os.path.join(sammyRTO.sammy_runDIR,"solvebayes_initial.inp"),
                bayes       =   True,
                iterations  =   0,
                formalism   =   sammyINPYW.particle_pair.formalism,
                isotope     =   sammyINPYW.particle_pair.isotope,
                M           =   sammyINPYW.particle_pair.M,
                ac          =   0.0,
                reaction    =   'REACTION',
                energy_range=   (0.0, 0.0),
                temp        =   (0.0, 0.0),
                FP          =   (0.0, 0.0),
                n           =   (0.0, 0.0),
                alphanumeric=["wy", "CHI SQUARED IS WANTED", "Remember original parameter values"]+alphanumeric_LS_opts
                )
    ### solve bayes with YWY matrices iterations - don't need experimental description
    fill_runDIR_with_templates(exp.template, "solvebayes_iter.inp" , sammyRTO.sammy_runDIR)
    remove_resolution_function_from_template(os.path.join(sammyRTO.sammy_runDIR, "solvebayes_iter.inp"))
    write_saminp(
                filepath   =    os.path.join(sammyRTO.sammy_runDIR, "solvebayes_iter.inp"),
                bayes       =   True,
                iterations  =   0,
                formalism   =   sammyINPYW.particle_pair.formalism,
                isotope     =   sammyINPYW.particle_pair.isotope,
                M           =   sammyINPYW.particle_pair.M,
                ac          =   0.0,
                reaction    =   'REACTION',
                energy_range=   (0.0, 0.0),
                temp        =   (0.0, 0.0),
                FP          =   (0.0, 0.0),
                n           =   (0.0, 0.0),       
                alphanumeric=["wy", "CHI SQUARED IS WANTED", "Use remembered original parameter values"]+alphanumeric_LS_opts
                )

def filter_idc(filepath, pw_df):
    minE = np.min(pw_df.E)
    maxE = np.max(pw_df.E)

    with open(filepath, 'r') as f:
        lines = f.readlines()
    with open (filepath, 'w') as f:
        in_partial_derivatives = False
        for line in lines:
            if line.lower().startswith("free-forma"):
                in_partial_derivatives = True
            elif line.lower().startswith("uncertaint") or not line.strip():
                in_partial_derivatives = False
                in_uncertainties = True

            elif in_partial_derivatives:
                E = float(line.split()[0]) 
                if (round(E,5)>=round(minE,5)) & (round(E,5)<=round(maxE,5)):
                    pass
                else:
                    continue
            
            f.write(line)
    

def make_data_for_YW(datasets, experiments, rundir, exp_cov):
    if np.all([isinstance(i, pd.DataFrame) for i in datasets]):
        real = True
    else:
        if np.any([isinstance(i,pd.DataFrame) for i in datasets]):
            raise ValueError("It looks like you've mixed dummy energy-grid data and real data")
        real = False

    idc = []
    for d, exp, cov in zip(datasets, experiments, exp_cov):
        if real:
            write_samdat(d, None, os.path.join(rundir,f"{exp.title}.dat"))
            write_estruct_file(d.E, os.path.join(rundir,"dummy.dat"))
            if isinstance(cov, dict) and len(cov)>0:
                write_idc(os.path.join(rundir, f'{exp.title}.idc'), cov['Jac_sys'], cov['Cov_sys'], cov['diag_stat'])
                filter_idc(os.path.join(rundir, f'{exp.title}.idc'), d)
                idc.append(True)
            elif isinstance(cov, str):
                shutil.copy(cov, os.path.join(rundir, f'{exp.title}.idc'))
                filter_idc(os.path.join(rundir, f'{exp.title}.idc'), d)
                idc.append(True)
            else:
                idc.append(False)
        else:
            write_estruct_file(d, os.path.join(rundir,f"{exp.title}.dat"))
            idc.append(False)
            # write_estruct_file(d, os.path.join(rundir,"dummy.dat"))
    return idc

def make_YWY0_bash(dataset_titles, sammyexe, rundir, idc_list):
    par = 'results/step$1.par'
    inp_ext = 'initial'
    with open(os.path.join(rundir, "YWY0.sh") , 'w') as f:
        ### Copy final iteration result to step + 1 result
        # f.write(f"\n\n\n\n############## Copy Iteration Result ###########\nplus_one=$(( $1 + 1 ))\nhead -$(($(wc -l < iterate/bayes_iter{iterations}.par) - 1)) iterate/bayes_iter{iterations}.par > results/step$plus_one.par\n\nrm REMORI.PAR\n")
        for i, ds in enumerate(dataset_titles):
            if idc_list[i]: cov=f"{ds}.idc" 
            else: cov=""
            title = f"{ds}_iter0"
            f.write(f"##################################\n# Generate YW for {ds}\n")
            f.write(f"{sammyexe}<<EOF\n{ds}_{inp_ext}.inp\n{par}\n{ds}.dat\n{cov}\n\nEOF\n")
            f.write(f"""mv -f SAMMY.LPT "iterate/{title}.lpt" \nmv -f SAMMY.ODF "iterate/{title}.odf" \nmv -f SAMMY.LST "iterate/{title}.lst" \nmv -f SAMMY.YWY "iterate/{title}.ywy" \n""")    
        f.write("################# read chi2 #######################\n#\n")
        for ds in dataset_titles:
            f.write(f"""chi2_line_{ds}=$(grep -i "CUSTOMARY CHI SQUARED =" iterate/{ds}_iter0.lpt)\nchi2_string_{ds}=$(echo "$chi2_line_{ds}" """)
            f.write("""| awk '{ for (i=1; i<=NF; i++) if ($i ~ /[0-9]+(\.[0-9]+)?([Ee][+-]?[0-9]+)?/) print $i }')\n""")
            f.write(f"""ndat_line_{ds}=$(grep -i "Number of experimental data points = " iterate/{ds}_iter0.lpt)\nndat_string_{ds}=$(echo "$ndat_line_{ds}" """)
            f.write("""| awk '{ for (i=1; i<=NF; i++) if ($i ~ /[0-9]+(\.[0-9]+)?([Ee][+-]?[0-9]+)?/) print $i }')\n\n""")
        f.write("""\necho "$1""")
        for ds in dataset_titles:
            f.write(f" $chi2_string_{ds}")
        f.write(""""\n""")
        f.write("""\necho "$1""")
        for ds in dataset_titles:
            f.write(f" $ndat_string_{ds}")
        f.write(""""\n""")
    
    cov=""
    with open(os.path.join(rundir, "BAY0.sh") , 'w') as f:
        dataset_inserts = "\n".join([f"iterate/{ds}_iter0.ywy" for ds in dataset_titles])
        title = f"bayes_iter1"
        f.write(f"#######################################################\n# Run Bayes for {title}\n#\n#######################################################\n")
        f.write(f"{sammyexe}<<eod\nsolvebayes_{inp_ext}.inp\n{par}\ndummy.dat\n{dataset_inserts}\n\n{cov}\n\neod\n")
        f.write(f"""mv -f SAMMY.LPT iterate/{title}.lpt \nmv -f SAMMY.PAR iterate/{title}.par \nmv -f SAMMY.COV iterate/{title}.cov \nrm -f SAM*\n""")


def make_YWYiter_bash(dataset_titles, sammyexe, rundir, idc_list):
    cov = f"iterate/bayes_iter$1.cov"
    par = f"iterate/bayes_iter$1.par"
    inp_ext = 'iter'
    with open(os.path.join(rundir,"YWYiter.sh"), 'w') as f:
        for i, ds in enumerate(dataset_titles):
            if idc_list[i]: dcov=f"{ds}.idc" 
            else: dcov=""
            title = f"{ds}_iter$1"
            f.write(f"##################################\n# Generate YW for {ds}\n")
            f.write(f"{sammyexe}<<EOF\n{ds}_{inp_ext}.inp\n{par}\n{ds}.dat\n{cov}\n{dcov}\n\nEOF\n")
            f.write(f"""mv -f SAMMY.LPT "iterate/{title}.lpt" \nmv -f SAMMY.ODF "iterate/{title}.odf" \nmv -f SAMMY.LST "iterate/{title}.lst" \nmv -f SAMMY.YWY "iterate/{title}.ywy" \n""")    
    with open(os.path.join(rundir,"BAYiter.sh"), 'w') as f:
        dataset_inserts = "\n".join([f"iterate/{ds}_iter$1.ywy" for ds in dataset_titles])
        title = f"bayes_iter$plus_one"
        f.write(f"#######################################################\n# Run Bayes for {title}\n#\n#######################################################\n")
        f.write(f"{sammyexe}<<eod\nsolvebayes_{inp_ext}.inp\n{par}\ndummy.dat\n{dataset_inserts}\n\n{cov}\n\neod\n")
        f.write("plus_one=$(( $1 + 1 ))\n")
        f.write(f"""mv -f SAMMY.LPT iterate/{title}.lpt \nmv -f SAMMY.PAR iterate/{title}.par \nmv -f SAMMY.COV iterate/{title}.cov \nrm -f SAM*\n""")


def make_final_plot_bash(dataset_titles, sammyexe, rundir, idc_list):
    with open(os.path.join(rundir, "plot.sh") , 'w') as f:
        for i,ds in enumerate(dataset_titles):
            if idc_list[i]: dcov=f"{ds}.idc" 
            else: dcov=""
            f.write(f"##################################\n# Plot for {ds}\n")
            f.write(f"{sammyexe}<<EOF\n{ds}_plot.inp\nresults/step$1.par\n{ds}.dat\n{dcov}\n\nEOF\n")
            f.write(f"""mv -f SAMMY.LPT "results/{ds}.lpt" \nmv -f SAMMY.ODF "results/{ds}.odf" \nmv -f SAMMY.LST "results/{ds}.lst" \n\n""")    
        f.write("################# read chi2 #######################\n#\n")
        for ds in dataset_titles:
            f.write(f"""chi2_line_{ds}=$(grep -i "CUSTOMARY CHI SQUARED =" results/{ds}.lpt | tail -n 1)\nchi2_string_{ds}=$(echo "$chi2_line_{ds}" """)
            f.write("""| awk '{ for (i=1; i<=NF; i++) if ($i ~ /[0-9]+(\.[0-9]+)?([Ee][+-]?[0-9]+)?/) print $i }')\n\n""")
            f.write(f"""chi2n_line_{ds}=$(grep -i "CUSTOMARY CHI SQUARED DIVIDED" results/{ds}.lpt | tail -n 1)\nchi2n_string_{ds}=$(echo "$chi2n_line_{ds}" """)
            f.write("""| awk '{ for (i=1; i<=NF; i++) if ($i ~ /[0-9]+(\.[0-9]+)?([Ee][+-]?[0-9]+)?/) print $i }')\n\n""")
        f.write("""\necho "$1""")
        for ds in dataset_titles:
            f.write(f" $chi2_string_{ds}")
        for ds in dataset_titles:
            f.write(f" $chi2n_string_{ds}")
        f.write(""""\n""")
    

def setup_YW_scheme(sammyRTO, sammyINPyw): 

    try:
        shutil.rmtree(sammyRTO.sammy_runDIR)
    except:
        pass

    os.mkdir(sammyRTO.sammy_runDIR)
    os.mkdir(os.path.join(sammyRTO.sammy_runDIR, "results"))
    os.mkdir(os.path.join(sammyRTO.sammy_runDIR, "iterate"))

    idc_list = make_data_for_YW(sammyINPyw.datasets, sammyINPyw.experiments, sammyRTO.sammy_runDIR, sammyINPyw.experimental_covariance)
    write_sampar(sammyINPyw.resonance_ladder, sammyINPyw.particle_pair, sammyINPyw.initial_parameter_uncertainty, os.path.join(sammyRTO.sammy_runDIR, "results/step0.par"))

    make_inputs_for_YW(sammyINPyw, sammyRTO, idc_list)
    dataset_titles = [exp.title for exp in sammyINPyw.experiments]
    make_YWY0_bash(dataset_titles, sammyRTO.path_to_SAMMY_exe, sammyRTO.sammy_runDIR, idc_list)
    make_YWYiter_bash(dataset_titles, sammyRTO.path_to_SAMMY_exe, sammyRTO.sammy_runDIR, idc_list)
    make_final_plot_bash(dataset_titles, sammyRTO.path_to_SAMMY_exe, sammyRTO.sammy_runDIR, idc_list)
    



def iterate_for_nonlin_and_update_step_par(iterations, step, rundir):
    runsammy_bay0 = subprocess.run(
                            ["sh", "-c", f"./BAY0.sh {step}"], cwd=os.path.realpath(rundir),
                            capture_output=True, timeout=60*10
                            )

    for i in range(1, iterations+1):
        runsammy_ywy0 = subprocess.run(
                                    ["sh", "-c", f"./YWYiter.sh {i}"], cwd=os.path.realpath(rundir),
                                    capture_output=True, timeout=60*10
                                    )

        runsammy_bay0 = subprocess.run(
                                    ["sh", "-c", f"./BAYiter.sh {i}"], cwd=os.path.realpath(rundir),
                                    capture_output=True, timeout=60*10
                                    )

    # Move par file from final iteration 
    out = subprocess.run(
        ["sh", "-c", 
        f"""head -$(($(wc -l < iterate/bayes_iter{iterations+1}.par) - 1)) iterate/bayes_iter{iterations+1}.par > results/step{step+1}.par"""],
        cwd=os.path.realpath(rundir), capture_output=True, timeout=60*1)
    

def run_YWY0_and_get_chi2(rundir, step):
    runsammy_ywy0 = subprocess.run(
                                ["sh", "-c", f"./YWY0.sh {step}"], 
                                cwd=os.path.realpath(rundir),
                                capture_output=True, text=True, timeout=60*10
                                )
    i_ndats = [float(s) for s in runsammy_ywy0.stdout.split('\n')[-2].split()]
    i=i_ndats[0]; ndats=i_ndats[1:]
    i_chi2s = [float(s) for s in runsammy_ywy0.stdout.split('\n')[-3].split()]
    i=i_chi2s[0]; chi2s=i_chi2s[1:] 
    if len(chi2s) != 5:
        _ =0
    return i, [c for c in chi2s]+[np.sum(chi2s), np.sum(chi2s)/np.sum(ndats)]


def update_fudge_in_parfile(rundir, step, fudge):
    out = subprocess.run(
        ["sh", "-c", 
        f"""head -$(($(wc -l < results/step{step}.par) - 1)) results/step{step}.par > results/temp;
echo "{np.round(fudge,11)}" >> "results/temp"
mv "results/temp" "results/step{step}.par" """],
        cwd=os.path.realpath(rundir), capture_output=True, timeout=60*1)


def reduce_width_randomly(rundir, istep, sammyINPyw, fudge):
    # if True:# sammyINPyw.batch_reduce_width:
    parfile = os.path.join(rundir,'results',f'step{istep}.par')
    df = readpar(parfile)
    proportion = 0.
    factor = np.random.rand(len(df))
    factor[factor <= proportion] = 0.75
    factor[factor != 1] = 1
    # df['Gg'] = df['Gg']*factor
    df['Gn1'] = df['Gn1']*factor
    write_sampar(df, sammyINPyw.particle_pair, fudge, parfile)#, vary_parm=False, template=None)


def get_batch_vector(vector_length, num_ones, ibatch):
    vector = np.zeros(vector_length)
    indices = np.arange(0, vector_length, int(vector_length/num_ones))
    vector[indices] = 1

    if ibatch%vector_length == 0:
        return vector
    else:
        return np.roll(vector, ibatch)
    

### temporary functions here
def separate_external_resonance_ladder(resonance_ladder, external_resonance_indices):
    if external_resonance_indices is None: external_resonance_indices = []
    external_resonance_ladder = resonance_ladder.iloc[external_resonance_indices, :]
    internal_resonance_ladder = copy(resonance_ladder)
    internal_resonance_ladder.drop(index=external_resonance_indices, inplace=True)
    return internal_resonance_ladder, external_resonance_ladder
def concat_external_resonance_ladder(internal_resonance_ladder, external_resonance_ladder):
    if external_resonance_ladder.empty:
        resonance_ladder = internal_resonance_ladder
        external_resonance_indices = []
    else:
        resonance_ladder = pd.concat([external_resonance_ladder, internal_resonance_ladder], join='inner', ignore_index=True)
        external_resonance_indices = list(range(len(external_resonance_ladder)))
    return resonance_ladder, external_resonance_indices
    
def batch_fitpar(rundir, istep, sammyINPyw, fudge):

    parfile = os.path.join(rundir,'results',f'step{istep}.par')
    df = readpar(parfile)
    df_internal, df_external = separate_external_resonance_ladder(df, sammyINPyw.external_resonance_indices)
    varyE = np.any(df_internal['varyE']==1)
    varyGg = np.any(df_internal['varyGg']==1)
    varyGn1 = np.any(df_internal['varyGn1']==1)

    numpar = len(df_internal)
    if sammyINPyw.batch_fitpar_random:
        proportion_ones = sammyINPyw.batch_fitpar_ifit/numpar
        vary = np.random.rand(numpar)
        vary[vary <= proportion_ones] = 1
        vary[vary != 1] = 0
    else:
        vary = get_batch_vector(numpar, sammyINPyw.batch_fitpar_ifit, int(istep/sammyINPyw.steps_per_batch))

    df_internal['varyE'] = vary*varyE
    df_internal['varyGg'] = vary*varyGg
    df_internal['varyGn1'] = vary*varyGn1
    df, _ = concat_external_resonance_ladder(df_internal, df_external)
    write_sampar(df, sammyINPyw.particle_pair, fudge, parfile)#, vary_parm=False, template=None)    


def step_until_convergence_YW(sammyRTO, sammyINPyw):
    istep = 0
    no_improvement_tracker = 0
    chi2_log = []
    fudge = sammyINPyw.initial_parameter_uncertainty
    rundir = os.path.realpath(sammyRTO.sammy_runDIR)
    criteria="max steps"
    if sammyRTO.Print:
        print(f"Stepping until convergence\nchi2 values\nstep fudge: {[exp.title for exp in sammyINPyw.experiments]+['sum', 'sum/ndat']}")
    while istep<sammyINPyw.max_steps:
            
        if sammyINPyw.batch_fitpar:
            if istep%sammyINPyw.steps_per_batch == 0:
                batch_fitpar(rundir, istep, sammyINPyw, fudge)
            else:
                pass
    
        i, chi2_list = run_YWY0_and_get_chi2(rundir, istep)
        if istep>=1:

            ### Levenberg-Marquardt algorithm
            if sammyINPyw.LevMar:
                assert(sammyINPyw.LevMarV>1)

                if chi2_list[-1] < chi2_log[istep-1][-1]:
                    fudge *= sammyINPyw.LevMarV
                    fudge = min(fudge,sammyINPyw.maxF)
                else:
                    if sammyRTO.Print:
                        print(f"Repeat step {int(i)}, \tfudge: {[exp.title for exp in sammyINPyw.experiments]+['sum', 'sum/ndat']}")
                        print(f"\t\t{np.round(float(fudge),3):<5}: {list(np.round(chi2_list,4))}")

                    while True:
                        fudge /= sammyINPyw.LevMarVd
                        fudge = max(fudge, sammyINPyw.minF)
                        update_fudge_in_parfile(rundir, istep-1, fudge)
                        # if True: reduce_width_randomly(rundir, istep-1, sammyINPyw, fudge)
                        # if sammyINPyw.batch_fitpar:
                        #     batch_fitpar(rundir, istep, sammyINPyw, fudge)
                        iterate_for_nonlin_and_update_step_par(sammyINPyw.iterations, istep-1, rundir)
                        i, chi2_list = run_YWY0_and_get_chi2(rundir, istep)

                        if sammyRTO.Print:
                            print(f"\t\t{np.round(float(fudge),3):<5}: {list(np.round(chi2_list,4))}")

                        if chi2_list[-1] < chi2_log[istep-1][-1] or fudge==sammyINPyw.minF:
                            break
                        else:
                            pass
            
            ### convergence check
            Dchi2 = chi2_log[istep-1][-1] - chi2_list[-1]
            if Dchi2 < sammyINPyw.step_threshold:

                no_improvement_tracker += 1
                if no_improvement_tracker >= sammyINPyw.step_threshold_lag:
                    
                    if Dchi2 < 0:
                        criteria = f"Chi2 increased, taking solution {istep-1}"
                        if sammyINPyw.LevMar and fudge==sammyINPyw.minF:
                            criteria = f"Fudge below minimum value, taking solution {istep-1}"
                        if sammyRTO.Print:
                            print(f"{int(i)}    {np.round(float(fudge),3):<5}: {list(np.round(chi2_list,4))}")
                            print(criteria)
                        return max(istep-1, 0)
                    else:
                        criteria = "Chi2 improvement below threshold"
                    if sammyRTO.Print:
                        print(f"{int(i)}    {np.round(float(fudge),3):<5}: {list(np.round(chi2_list,4))}")
                        print(criteria)
                    return istep
                
                else:
                    pass
            
            else:   
                no_improvement_tracker = 0
            
        
        chi2_log.append(chi2_list)
        if sammyRTO.Print:
            print(f"{int(i)}    {np.round(float(fudge),3):<5}: {list(np.round(chi2_list,4))}")
        
        update_fudge_in_parfile(rundir, istep, fudge)
        # if True: reduce_width_randomly(rundir, istep, sammyINPyw, fudge)

        iterate_for_nonlin_and_update_step_par(sammyINPyw.iterations, istep, rundir)

        istep += 1

    print("Maximum steps reached")
    return max(istep-1, 0)



def plot_YW(sammyRTO, dataset_titles, i):
    out = subprocess.run(["sh", "-c", f"./plot.sh {i}"], 
                cwd=os.path.realpath(sammyRTO.sammy_runDIR), capture_output=True, text=True, timeout=60*10
                        )
    par = readpar(os.path.join(sammyRTO.sammy_runDIR,f"results/step{i}.par"))
    lsts = []
    for dt in dataset_titles:
        lsts.append(readlst(os.path.join(sammyRTO.sammy_runDIR,f"results/{dt}.lst")) )
    i_chi2s = [float(s) for s in out.stdout.split('\n')[-2].split()]
    i=i_chi2s[0]
    chi2s=i_chi2s[1:len(dataset_titles)+1]
    chi2ns=i_chi2s[len(dataset_titles)+1:] 
    return par, lsts, chi2s, chi2ns


def check_inputs_YW(sammyINPyw, sammyRTO):
    dataset_titles = [exp.title for exp in sammyINPyw.experiments]
    if len(np.unique(dataset_titles)) != len(dataset_titles):
        raise ValueError("Redundant experiment model titles")
    if np.any([exp.template is None for exp in sammyINPyw.experiments]):
        raise ValueError(f"One or more experiments do not have template files.")
    if sammyINPyw.step_threshold_lag > 1 and sammyINPyw.batch_fitpar is False:
        print("WARNING: you have set a step threshold lag but are not batching fit parameters, this is an odd setting.")
    # if sammyRTO.bayes:
    #     if sammyINPyw.resonance_ladder
    return dataset_titles

def run_sammy_YW(sammyINPyw, sammyRTO):

    ## need to update functions to just pull titles and reactions from sammyINPyw.experiments
    # dataset_titles = [exp.title for exp in sammyINPyw.experiments]
    dataset_titles = check_inputs_YW(sammyINPyw, sammyRTO)
    # sammyINPyw.reactions = [exp.reaction for exp in sammyINPyw.experiments]

    setup_YW_scheme(sammyRTO, sammyINPyw)
    for bash in ["YWY0.sh", "YWYiter.sh", "BAY0.sh", "BAYiter.sh", "plot.sh"]:
        os.system(f"chmod +x {os.path.join(sammyRTO.sammy_runDIR, f'{bash}')}")

    ### get prior
    par, lsts, chi2list, chi2nlist = plot_YW(sammyRTO, dataset_titles, 0)
    sammy_OUT = SammyOutputData(pw=lsts, par=par, chi2=chi2list, chi2n=chi2nlist)
    
    ### run bayes
    if sammyRTO.bayes:
        ifinal = step_until_convergence_YW(sammyRTO, sammyINPyw)
        par_post, lsts_post, chi2list_post, chi2nlist_post = plot_YW(sammyRTO, dataset_titles, ifinal)
        sammy_OUT.pw_post = lsts_post
        sammy_OUT.par_post = par_post
        sammy_OUT.chi2_post = chi2list_post
        sammy_OUT.chi2n_post = chi2nlist_post


    if not sammyRTO.keep_runDIR:
        shutil.rmtree(sammyRTO.sammy_runDIR)

    return sammy_OUT<|MERGE_RESOLUTION|>--- conflicted
+++ resolved
@@ -6,13 +6,6 @@
 import pandas as pd
 import subprocess
 from copy import copy
-<<<<<<< HEAD
-=======
-import fortranformat as ff
-
-# from ATARI.utils.atario import fill_resonance_ladder
-from ATARI.theory.scattering_params import FofE_recursive
->>>>>>> e4fc818b
 from ATARI.utils.stats import chi2_val
 
 from ATARI.sammy_interface.sammy_classes import SammyRunTimeOptions, SammyInputData, SammyOutputData, SammyInputDataYW
@@ -23,591 +16,8 @@
 
 # module_dirname = os.path.dirname(__file__)
 
-<<<<<<< HEAD
-
-
-# ################################################ ###############################################
-# Workflow shell scripts
-=======
-# =============================================================================
-#  Readers
-# =============================================================================
-def readlst(filepath):
-    """
-    Reads a sammy .lst or .dat file.
-
-    _extended_summary_
-
-    Parameters
-    ----------
-    filepath : str
-        Full path to the .lst or .dat file.
-
-    Returns
-    -------
-    DataFrame
-        DataFrame with headers.
-    """
-    if filepath.endswith('.LST') or filepath.endswith('.lst'):
-        df = pd.read_csv(filepath, sep = '\s+', names=['E','exp_xs','exp_xs_unc','theo_xs','theo_xs_bayes','exp_trans','exp_trans_unc','theo_trans', 'theo_trans_bayes'])
-        if df.index.equals(pd.RangeIndex(len(df))):
-            pass
-        else:
-            df = pd.read_csv(filepath, sep = '\s+', names=['E','exp_xs','exp_xs_unc','theo_xs','theo_xs_bayes','exp_trans','exp_trans_unc','theo_trans', 'theo_trans_bayes', 'other'])
-    else:
-        df = pd.read_csv(filepath, sep = '\s+', names=['E','exp','exp_unc'])
-    return df
-
-def readpar(filepath):
-    """
-    Reads a sammy .par file.
-
-    Parameters
-    ----------
-    filepath : str
-        Full path to the .par file you want to read
-
-    Returns
-    -------
-    DataFrame
-        DataFrame with appropriately names columns
-    """
-    column_widths = [11, 11, 11, 11, 11, 2, 2, 2, 2, 2, 2]
-    data = []
-    with open(filepath, 'r') as file:
-        lines = file.readlines()
-        for line in lines:
-
-            if line.isspace():
-                break # end of resonance region
-
-            row = []
-            start = 0
-            for iw, width in enumerate(column_widths):
-                value = line[start:start+width].strip()
-                if value == '':
-                    value = None
-                else:
-                    # if iw == 0: # energy can be negative
-                        # value = float(value)
-                    # else: # widths cannots
-                    try:
-                        value = float(value)
-                    except:
-                        sign='+'
-                        splitvals = value.split('-')
-                        if splitvals[0] == '':
-                            splitvals = splitvals[1::]
-                            sign = '-'
-
-                        if len(splitvals) == 1:
-                            splitvals = splitvals[0].split('+')
-                            if splitvals[0] == '':
-                                splitvals = splitvals[1::]
-                                sign = '+'
-                            joiner = 'e+'
-
-                        else:
-                            joiner = 'e-'
-
-                        if sign == '-':
-                            value = -float(joiner.join(splitvals))
-                        else:
-                            value = float(joiner.join(splitvals))
-                            
-
-                row.append(value)
-                start += width
-            data.append(row)
-    df = pd.DataFrame(data, columns=['E', 'Gg', 'Gn1', 'Gn2', 'Gn3', 'varyE', 'varyGg', 'varyGn1', 'varyGn2', 'varyGn3', 'J_ID'])
-    return df.dropna(axis=1)
-
-
-def read_ECSCM(file_path):
-    """
-    Reads a sammy generated ECSCM in as a pandas dataframe.
-
-    Parameters
-    ----------
-    file_path : str
-        Path to the sammy generated SAMCOV.PUB file.
-
-    Returns
-    -------
-    _type_
-        _description_
-    """
-
-    data = pd.read_csv(file_path, sep = '\s+', skiprows=3, header=None)
-    df_tdte = data.iloc[:,0:3]
-    df_tdte.columns = ["theo", "theo_unc", "E"]
-
-    # assert top rows == left columns
-    dftest = pd.read_csv(file_path, sep = '\s+', nrows=3, header=None)
-    dftest=dftest.T
-    dftest.columns = ["theo", "theo_unc", "E"]
-    assert(np.all(dftest == df_tdte))
-
-    dfcov = data.iloc[:, 3:]
-
-    return df_tdte, dfcov
-
-def readpds(pdsfilepath):
-    """
-    Reads a Sammy .pds derivative file.
-
-    Parameters
-    ----------
-    filepath : str
-        Full path to the .pds file you want to read
-
-    Returns
-    -------
-    DataFrame
-        DataFrame with appropriately names columns
-    """
-    with open(pdsfilepath, 'r') as file:
-        lines = file.readlines()
-    
-    num_lines = len(lines)
-    NPAR = int(lines[0].strip())
-
-    # parameter names
-    par_names = []
-    for par_num in range(0, int(NPAR // 3)):
-        par_names.append(f'df/d_ue_{par_num}')
-        par_names.append(f'df/d_ug_{par_num}')
-        par_names.append(f'df/d_un_{par_num}')
-
-
-    # calculating number of datapoints using line reading
-    lines_for_u = NPAR // 6 + (1 if NPAR % 6 != 0 else 0) # lines for U parameters
-    
-    # Subtract the number of lines used for NPAR and U values
-    remaining_lines = num_lines - (1 + lines_for_u) 
-    
-    # Use fortranformat to extract U values
-    line_reader = ff.FortranRecordReader('6G13.6')
-    U_values = []
-    for line_index in range(1, 1+lines_for_u): # Extracting U values over the needed number of lines
-        values = line_reader.read(lines[line_index])
-        U_values.extend(values)
-
-      # Calculate number of lines needed to represent a single data point
-    if NPAR <= 3:
-        lines_per_data_point = 1
-    else:
-        lines_per_data_point = 1 + (NPAR - 3) // 6 + (1 if (NPAR - 3) % 6 != 0 else 0)
-    
-    num_data_points = remaining_lines // lines_per_data_point
-
-    # Start processing from the line after U values
-    data_start_line = 1 + lines_for_u
-
-    # Parsing line with DATA, DELD, THEORY, and partial derivatives using columns
-    line_values = []; data = []; deld = []; theory = []
-    partial_derivatives = np.zeros((num_data_points, NPAR))
-
-    for i in range(num_data_points):
-        # Extract values from the first line for each data point
-        line_values = []
-        for col_start in range(0, 13*6, 13):  # Each field is 13 columns wide, 6 fields in the first line for current point
-            segment = lines[data_start_line][col_start:col_start+13].strip()
-            data_reader = ff.FortranRecordReader('F13.6')
-            value = data_reader.read(segment)[0]
-            line_values.append(value)
-
-        # Assign values to respective categories
-        data.append(line_values[0])
-        deld.append(line_values[1])
-        theory.append(line_values[2])
-        partial_derivatives[i, :3] = line_values[3:6]  # First 3 partial derivatives
-        data_start_line += 1  # Move to the next line
-
-        # If NPAR > 3, read subsequent lines for additional partial derivatives
-        if NPAR > 3:
-            remaining_derivatives = NPAR - 3
-            while remaining_derivatives > 0:
-                line_values = []
-                for col_start in range(0, min(13*remaining_derivatives, 13*6), 13):
-                    segment = lines[data_start_line][col_start:col_start+13].strip()
-                    value = data_reader.read(segment)[0]
-                    line_values.append(value)
-
-                start_col = NPAR - remaining_derivatives
-                end_col = start_col + len(line_values)
-                partial_derivatives[i, start_col:end_col] = line_values
-
-                remaining_derivatives -= len(line_values)
-                data_start_line += 1
-
-    # Return the final result
-    res_dict = {
-        'NPAR': NPAR, # number of parameters
-        'U': U_values[:NPAR], # u parameter values
-        'DATA': data, # experimental data values
-        'DELD': deld, # uncertainity on data
-        'THEORY': theory, # theoretical values
-        'PARTIAL_DERIVATIVES': partial_derivatives, # G with respect to u parameters
-        'PAR_NAMES': par_names # the names of the u parameters
-    }
-    return res_dict
-
-
-
-# =============================================================================
-# Sammy Parameter File
-# =============================================================================
-def format_float(value, width, sep=''):
-    formatted_value = f'{abs(value):0<15f}'  
-
-    if value < 0:
-        formatted_value = f'{sep}-' + formatted_value
-    else:
-        formatted_value = f'{sep} ' + formatted_value
-
-    if len(formatted_value) > width:
-        formatted_value = formatted_value[:width]
-
-    return formatted_value
-
-
-def fill_sammy_ladder(df, particle_pair, vary_parm=False, J_ID=None):
-    df = copy(df)
-    def gn2G(row):
-        _, P, _, _ = FofE_recursive([row.E], particle_pair.ac, particle_pair.M, particle_pair.m, row.lwave)
-        Gn = 2*np.sum(P)*row.gn2
-        return Gn.item()
-    
-    def nonzero_ifvary(row):
-        for par in ["E", "Gg", "Gn1", "Gn2", "Gn3"]:
-            if row[f"vary{par}"] == 1.0 and row[par] < 1e-5:
-                row[par] = 1e-5
-        return row
-
-    cols = df.columns.values
-    if "Gn1" not in cols:
-        if "Gn" not in cols:
-            if "gn2" not in cols:
-                raise ValueError("Neutron width (Gn1, Gn, gn2) not in parameter dataframe.")
-            else:
-                df["Gn1"] = df.apply(lambda row: gn2G(row), axis=1)
-        else:
-            df.rename(columns={"Gn":"Gn1"}, inplace=True)
-    if "Gg" not in cols:
-        if "Gt" not in cols:
-            raise ValueError("Gg nor Gt in parameter dataframe")
-        else:
-            df['Gg'] = df['Gt'] - df['Gn1']
-
-    for vary in ["varyE", "varyGg", "varyGn1", "varyGn2", "varyGn3"]:
-        if vary not in cols:
-            if vary_parm:
-                df[vary] = np.ones(len(df))
-            else:
-                df[vary] = np.zeros(len(df))
-
-    if "Gn2" not in cols:
-        df["Gn2"] = np.zeros(len(df))
-        df["varyGn2"] = np.zeros(len(df))
-    if "Gn3" not in cols:
-        df["Gn3"] = np.zeros(len(df))
-        df["varyGn3"] = np.zeros(len(df))
-
-    # if a parameter (width) is zero and it is varied then make it 1e-5
-    df = df.apply(nonzero_ifvary, axis=1)
-
-    # must have J_ID
-    if "J_ID" not in cols:
-        if J_ID is None:
-            raise ValueError("J_ID not in ladder nor provided as input")
-        else:
-            df["J_ID"] = J_ID
-
-    return df
-
-def check_sampar_inputs(df):
-    # check for same energy and same spin group
-    return 
-
-def write_sampar(df, pair, initial_parameter_uncertainty, filename, vary_parm=False, template=None):
-                                    # template = os.path.realpath(os.path.join(os.path.dirname(__file__), '..', 'templates', 'sammy_template_RM_only.par'))):
-    """
-    Writes a formatted sammy.par file.
-
-    This function writes a formatted sammy parameter file from a DataFrame containing resonance parameters.
-    The DataFrame may have
-
-    Parameters
-    ----------
-    df : DataFrame
-        _description_
-    pair : object
-        The pair object is of the particle_pair class in Syndat describing the incident and target particles.
-    vary_parm : Bool
-        Option to set vary parameters (0 or 1) in sammy.par file.
-    initial_parameter_uncertainty : float
-        Global initial parameter uncertainty for Bayes solve.
-    filename : str
-        Filepath/name of sammy.par file being created.
-    template : str, optional
-        Filepath to template file for sammy.par. Included because of the different options for input to sammy, by default None and the SAMMY parameter file will only contain resonance parameters.
-    """
-
-    if df.empty:
-        par_array = []
-    else:
-        df = fill_sammy_ladder(df, pair, vary_parm)
-        par_array = np.array(df[['E', 'Gg', 'Gn1', 'Gn2', 'Gn3', 'varyE', 'varyGg', 'varyGn1', 'varyGn2', 'varyGn3', 'J_ID']])
-
-        if np.any([each is None for each in df.J_ID]):
-            raise ValueError("NoneType was passed as J_ID in the resonance ladder")
-
-    widths = [11, 11, 11, 11, 11, 2, 2, 2, 2, 2, 2]
-    with open(filename, 'w') as file:
-        for row in par_array:
-            for icol, val in enumerate(row):
-                column_width = widths[icol]
-                formatted_value = format_float(val, column_width)
-                file.write(formatted_value)
-            file.write('\n')
-        file.write(f'\n{initial_parameter_uncertainty}\n')
-        
-    
-    return
-        
-      
-
-# ################################################ ###############################################
-# sammy data file
-# ################################################ ###############################################
-
-def write_estruct_file(Energies, filename):
-    'Generates a dummy data file for sammy'
-    # print("WARNING: if 'twenty' is not specified in sammy.inp, the data file format will change.\nSee 'sammy_interface.write_estruct_file'")
-    if np.all([isinstance(E,float) for E in Energies]):
-        pass
-    else:
-        Energies = np.array([float(E) for E in Energies])
-    with open(filename,'w') as f:
-        for ept in Energies:
-            f.write(f'{ept:0<19} {1.0:<19} {1.0:0<7}\n')
-        f.close()
-    return
-
-def write_samdat(exp_pw, exp_cov, filename):
-    """
-    Writes a formatted sammy.dat file.
-
-    These DataFrame keys required correspond to the "trans" DataFrame generated by Syndat.
-    This is an attribute of the experiment object once the experiment is "run".
-    The uncertainty on the experimental data point must be absolute for this formatting as it corresponds to the
-    sammy format with "use twenty significant digits" or "twenty" in the input file. If this flag is not in the
-    sammy input file, the uncertainty should not be absolute and the formatting (space between variables) changes.
-
-    Parameters
-    ----------
-    exp_pw : DataFrame
-        DataFrame containing experimental measurement data, requires columns ["E", "exp"].
-    exp_cov: DataFrame or None
-        DataFrame containting experimental measurement covariance.
-    filename : str
-        Filepath/name for the sammy.dat file being created.
-
-    Raises
-    ------
-    ValueError
-        Energy column not in DataFrame.
-    ValueError
-        Experimental measurement column not in DataFrame.
-    ValueError
-        Experimental measurement uncertainty column not in DataFrame.
-    """
-
-    if 'exp' not in exp_pw:
-        if 'exp_trans' in exp_pw:
-            exp_pw.rename(columns={'exp_trans':'exp', 'exp_trans_unc': 'exp_unc'}, inplace=True)
-        elif 'exp_dat' in exp_pw:
-            exp_pw.rename(columns={'exp_dat':'exp', 'exp_dat_unc': 'exp_unc'}, inplace=True)
-        else:
-            ValueError("Data passed to 'write_expdat_file' does not have the column 'exp'")
-
-    # print("WARNING: if 'twenty' is not specified in sammy.inp, the data file format will change.\nSee 'sammy_interface.write_estruct_file'")
-    if 'exp_unc' not in exp_pw:
-        exp_pw['exp_unc'] = np.sqrt(np.diag(exp_cov))
-    
-    iterable = exp_pw.sort_values('E', axis=0, ascending=True).to_numpy(copy=True)
-    cols = exp_pw.columns
-    if 'E' not in cols:
-        raise ValueError("Data passed to 'sammy_functions.write_expdat_file' does not have the column 'E'")
-    if 'exp' not in cols:
-        raise ValueError("Data passed to 'sammy_functions.write_expdat_file' does not have the column 'exp'")
-
-    iE = cols.get_loc('E')
-    iexp = cols.get_loc('exp')
-    idT = cols.get_loc('exp_unc')
-    
-
-    with open(filename,'w') as f:
-        for each in iterable:
-            f.write(f'{each[iE]:0<19f} {each[iexp]:0<19f} {each[idT]:0<19f}\n')
-        f.close()
-
-
-def write_idc(filepath, J, C, stat):
-    with open(filepath, 'w+') as f:
-        f.write(f"NUmber of data-reduction parameters = {J.shape[0]} \n\n")
-        f.write(f"FREE-FORMAt partial derivatives\n")
-        width = 13 #[11, 11, 11, 11, 11, 2, 2, 2, 2, 2, 2]
-
-        for E, data in J.items():
-            formatted_E = format_float(E, width)
-            f.write(formatted_E)
-            formatted_data_stat_unc = format_float(np.sqrt(stat.loc[E, 'var_stat']), width, sep=' ')
-            f.write(formatted_data_stat_unc)
-            for derivative in data:
-                formatted_derivative = format_float(derivative, width, sep=' ')
-                f.write(formatted_derivative)
-            f.write('\n')
-
-        f.write("\nUNCERTAINTies on data- reduction parameters\n")
-        for sys_uncertainty in np.sqrt(np.diag(C)):
-            formatted_uncertainty = format_float(sys_uncertainty, width, sep=' ')
-            f.write(formatted_uncertainty)
-        f.write("\n\n")
-        
-        f.write("CORRELATIOns for data-reduction parameters")
-        for i, row in enumerate(C):
-            for corr in row[0:i]:
-                formatted_correlation = format_float(corr, width, sep=' ')
-                f.write(formatted_correlation)
-            f.write("\n")
-            
-
-
-# ################################################ ###############################################
-# Sammy Input file
-# ################################################ ###############################################
-
-def create_sammyinp(filename='sammy.inp', \
-                    template=os.path.join(Path(os.path.dirname(__file__)).parents[0],'templates/sammy_template.inp') ):
-    
-    with open(template, 'r') as f:
-        template_lines = f.readlines()
-    f.close()
-    
-    with open(filename,'w+') as f:
-        for line in template_lines:
-            f.write(line)
-        f.close()
-        
-    return
-
-def write_saminp(filepath, 
-                particle_pair,
-                experimental_model,
-                rto,
-                alphanumeric = None,
-                use_IDC = False,
-                use_ecscm_reaction = False):
-    
-    if alphanumeric is None:
-        alphanumeric = []
-    if use_ecscm_reaction:
-        reaction = rto.ECSCM_rxn
-    else:
-        reaction = experimental_model.reaction
-        
-    # ac = sammy_INP.particle_pair.ac*10  
-    broadening = True
-    
-    
-    alphanumeric.insert(0, particle_pair.formalism)
-
-    # Running Bayes or not:
-    if rto.bayes:
-        alphanumeric.insert(1, "SOLVE BAYES EQUATIONS")
-    else:
-        alphanumeric.insert(1, "DO NOT SOLVE BAYES EQUATIONS")
-
-    # Getting Derivatives:
-    if rto.derivatives:
-        alphanumeric.insert(2, "GENERATE PARTIAL DERivatives only")
-
-    # What Scheme to use:
-    if   rto.bayes_scheme == 'IQ':
-        alphanumeric.append('USE (I+Q) INVERSION scheme')
-    elif rto.bayes_scheme == 'MW':
-        alphanumeric.append('USE (M+W) INVERSION scheme')
-    elif rto.bayes_scheme == 'NV':
-        alphanumeric.append('USE (N+V) INVERSION scheme')
-    elif rto.bayes_scheme is None:
-        pass
-    else:
-        raise ValueError(f'The provided bayes_scheme, {rto.bayes_scheme} does not exist.')
-    
-    # Least Squares:
-    if rto.use_least_squares:
-        alphanumeric.append('USE LEAST SQUARES TO define prior parameter covariance matrix')
-        alphanumeric.append('REMEMBER ORIGINAL PArameter values')
-
-    if use_IDC:
-        alphanumeric.append("USER-SUPPLIED IMPLICIT DATA COVARIANCE MATRIX")
-
-    with open(filepath,'r') as f:
-        old_lines = f.readlines()
-
-    with open(filepath,'w') as f:
-        for line in old_lines:
-
-            if "broadening is not wa" in line.lower() or np.any([each.lower().startswith("broadening is not wa") for each in alphanumeric]):
-                broadening = False
-
-            if line.startswith("%%%alphanumeric%%%"):
-                for cmd in alphanumeric:
-                    f.write(f'{cmd}\n')
-            
-            elif line.startswith("%%%card2%%%"):
-                f.write(f"{particle_pair.isotope:<9} {float(particle_pair.M):<9.8} {float(min(experimental_model.energy_range)):<9.8} {float(max(experimental_model.energy_range)):<9.8}      {rto.options['iterations']: <5} \n")
-
-
-            elif line.startswith('%%%card5/6%%%'):
-                if broadening:
-                    f.write(f'  {float(experimental_model.temp[0]):<8.7}  {float(experimental_model.FP[0]):<8.7}  {float(experimental_model.FP[1]):<8.7}        \n')
-                else:
-                    pass
-
-            elif line.startswith('%%%card7%%%'):
-                ac = float(particle_pair.ac) * 10 #ac*10 because sqrt(bn) -> fm for sammy 
-                f.write(f'  {ac:<8.7}  {float(experimental_model.n[0]):<8.7}                       0.00000          \n')
-
-            elif line.startswith('%%%card8%%%'):
-                f.write(f'{reaction}\n')
-
-            else:
-                f.write(line)
-
-
-           
-
-def make_runDIR(sammy_runDIR):
-    if not os.path.isdir(sammy_runDIR):
-        os.mkdir(sammy_runDIR)
-
-def fill_runDIR_with_templates(input_template, input_name, sammy_runDIR):
-    if os.path.basename(input_template) == input_template:
-        template_path = os.path.join(os.path.dirname(os.path.abspath(__file__)), 'sammy_templates', input_template)
-    else:
-        template_path = input_template
-    shutil.copy(template_path, os.path.join(sammy_runDIR, input_name))
-
-
-
-
-
 # ################################################ ###############################################
 # Workflow
->>>>>>> e4fc818b
 # ################################################ ###############################################
 
 
@@ -834,12 +244,8 @@
         if sammyINP.energy_grid is None: 
             raise ValueError("No energy grid was provided")
 
-<<<<<<< HEAD
 
 def run_sammy(sammyINP: SammyInputData, sammyRTO:SammyRunTimeOptions):
-=======
-def run_sammy(sammyINP:SammyInputData, sammyRTO:SammyRunTimeOptions):
->>>>>>> e4fc818b
 
     sammyINP.resonance_ladder = copy(sammyINP.resonance_ladder)
     check_inputs(sammyINP, sammyRTO)
