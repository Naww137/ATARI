
from typing import Optional, Union, List, Any
from dataclasses import dataclass, field
from ATARI.ModelData.particle_pair import Particle_Pair
from ATARI.ModelData.experimental_model import Experimental_Model
from pandas import DataFrame, Series
from numpy import ndarray
import os


<<<<<<< HEAD
class SammyRunTimeOptions:

    def __init__(self, 
                 sammyexe: str, 
                 **kwargs
                 ):
        """
        Sammy run time option class that holds information about how you would like to run SAMMY.
        The only require arguement is sammyexe.
        
=======
# from ATARI.utils.stats import chi2_val

# @dataclass
# class SammyRunTimeOptions:
#     """
#     Runtime options for sammy. 

#     This object holds many options for how sammy should be used.
#     Running sammy with this interface is dependent on the supply of a template input file that is used to handle the extensive list of options when running sammy (i.e., spin group definitions, experimental corrections). 
#     The options here fall into two primary categories:
#     1) simple options that can be toggled on/off without significant change to the input (i.e., reaction model, run bayes).
#     2) automated approaches such as recursion, least squares, simultaneous or sequential fitting, etc.

#     There are several input templates preloaded with the ATARI package, but the user can supply one as well. 
#     """
#     path_to_SAMMY_exe: str
#     shell: str = 'zsh'
#     sammy_runDIR: str = 'SAMMY_runDIR'
#     keep_runDIR: bool = False
#     Print: bool = False

#     model: str = 'XCT'
#     reaction: str = 'total'
#     solve_bayes: bool = False
#     inptemplate: str = "noexp_1sg.inp"
#     inpname: str = "sammy.inp"
#     title: str = "default title"
#     get_ECSCM: bool = False

#     alphanumeric: list = field(default_factory=lambda: [])
#     energy_window: Optional[float] = None
#     recursive: bool = False
#     recursive_opt: dict = field(default_factory=lambda: {"threshold":0.01,
#                                                         "iterations": 5,
#                                                         "print":False}      )


class SammyRunTimeOptions:

    def __init__(self, sammyexe: str, options={}, alphanumeric=None):
        default_options = {
            # 'sh'               : 'zsh',
            'sammy_runDIR'      : 'SAMMY_runDIR', # the run directory for SAMMY input and output files
            'keep_runDIR'       : False,
            'Print'             : False,

            # What to calculate:
            'derivatives'       : False, # calculate the derivatives
            'bayes'             : False, # calculate Bayesian posteriors

            # What to use when calculating:
            'iterations'        : 2,     # the number of iterations of bayes
            'bayes_scheme'      : None,  # the scheme for bayes (MW, IQ, or NV)
            'use_least_squares' : False, # uses least squares if true

            'energy_window'     : None, 
            'get_ECSCM'         : False,
            'ECSCM_rxn'         : 'total'
        }
        options = update_dict(default_options, options)
        self.options = options
>>>>>>> e4fc818b

        Parameters
        ----------
        sammyexe : str
            Full path to the local sammy executable.
        **kwargs : dict, optional
            Any keyword arguments are used to set attributes on the instance.

        Attributes
        ----------
        path_to_SAMMY_exe   :   str
            Full path to the local sammy executable.
        sammy_runDIR    :   str, 'sammy_runDIR'
            Directory in which to run sammy.
        keep_runDIR :   bool, False
            Option to keep sammy_runDIR after running sammy.
        Print   :   bool, False
            Option to print out status while running sammy.
        bayes   :   bool, False
            Option to solve bayes while running sammy.
        iterations  :   int, 2
            Number of internal iterations for non-linearities
        energy_window   :   None or float, None
            Energy window size for windowed sammy runs between Emin and Emax
        get_ECSCM   :   bool, False
            Option to run an additional sammy run to calculate ECSCM from RPCM.
            Bayes must be True.
        ECSCM_rxn   :   str, 'total'
            Reaction on which to calculate the ECSCM, default is total.
        ECSCM_template  :   str or None, None
            Optional input to change the sammy template for ECSCM calculation.
            Default behavior (None) will use the template used for the basic sammy run with Bayes.
        """

        ### set defaults
        self.path_to_SAMMY_exe = sammyexe
        self.sammy_runDIR =  "sammy_runDIR"
        self.keep_runDIR = False
        self.Print =  False
        
<<<<<<< HEAD
        self.bayes = False
        self.iterations = 2

        self.energy_window = None
        self.get_ECSCM = False
        # self.ECSCM_rxn = 'total'
        # self.ECSCM_template = None #os.path.realpath(os.path.join(os.path.dirname(__file__), "sammy_templates/dop_2sg.inp"))

        ### update attributes to **kwargs
        for key, value in kwargs.items():
            if key == 'options': # catch legacy implementation
                for key1, val1 in value.items():
                    setattr(self, key1, val1)
            setattr(self, key, value)
=======
        self.derivatives = options["derivatives"]
        self.bayes = options["bayes"]

        self.iterations = options["iterations"]
        self.bayes_scheme = options["bayes_scheme"]
        self.use_least_squares = options["use_least_squares"]
>>>>>>> e4fc818b


        if alphanumeric is None:
            alphanumeric = []
        self.alphanumeric = alphanumeric

    def __repr__(self):
        return str(self.options)




arraytype_id = Union[Series, ndarray, list]
arraytype_broadparm = Union[str, float]

@dataclass
class SammyInputData:
    """
    Input data for sammy run.

    This object holds at minimum the particle pair description and a resonance ladder.
    An appropriate energy grid must also be supplied either in a DataFrame with experimental data or standalone as a series or array.
    The other attributes hold information about the data, experiment, and the initial parameter uncertainty.
    """
    particle_pair: Particle_Pair
    resonance_ladder: DataFrame
    template: str

    experiment: Experimental_Model
    experimental_data: Optional[Union[DataFrame,ndarray]] = None
    experimental_covariance: Optional[dict] = None
    energy_grid: Optional[arraytype_id] = None

    initial_parameter_uncertainty: Optional[float] = 1.0

    ECSCM_experiment: Optional[Experimental_Model] = None

    


@dataclass
class SammyOutputData:
    pw: Union[DataFrame, List[DataFrame]]
    par: DataFrame
    chi2: Union[float, List[float]]
    chi2n: Union[float, List[float]]
    pw_post: Optional[Union[DataFrame, List[DataFrame]]] = None
    par_post: Optional[DataFrame] = None
    chi2_post: Optional[Union[float, List[float]]] = None
    chi2n_post: Optional[Union[float, List[float]]] = None
    derivatives: Optional[ndarray] = None

    ECSCM: Optional[DataFrame] = None 
    est_df: Optional[DataFrame] = None
    




### New scheme


@dataclass
class SammyInputDataYW:
    """
    Input data for sammy run using YW scheme.

    This object holds at minimum the particle pair description and a resonance ladder.
    An appropriate energy grid must also be supplied either in a DataFrame with experimental data or standalone as a series or array.
    The other attributes hold information about the data, experiment, and the initial parameter uncertainty.
    """
    particle_pair: Particle_Pair
    resonance_ladder: DataFrame

<<<<<<< HEAD
    datasets : list[DataFrame]
    experiments: list[Experimental_Model]  # sammy_interface only needs title and template outside of write_saminp
    experimental_covariance: Optional[list[Union[dict, str]]] #= None
=======
    datasets : List[DataFrame]
    experimental_covariance: Optional[List[Union[dict, str]]]
    experiments: List[Experimental_Model]  # sammy_interface only needs title and template outside of write_saminp
>>>>>>> e4fc818b

    max_steps: int = 1
    iterations: int = 2
    step_threshold: float = 0.01
    step_threshold_lag: int = 1
    autoelim_threshold: Optional[float] = None

    LS: bool = False

    batch_fitpar :  bool = False
    batch_fitpar_ifit: int = 10
    steps_per_batch: int = 1
    batch_fitpar_random: bool = False

    external_resonance_indices: Optional[list] = None

    LevMar: bool = True
    LevMarV: float = 1.5
    LevMarVd: float = 5.0
    minF:   float = 1e-5
    maxF:   float = 10
    
    initial_parameter_uncertainty: float = 1.0




<|MERGE_RESOLUTION|>--- conflicted
+++ resolved
@@ -8,7 +8,7 @@
 import os
 
 
-<<<<<<< HEAD
+
 class SammyRunTimeOptions:
 
     def __init__(self, 
@@ -16,72 +16,15 @@
                  **kwargs
                  ):
         """
-        Sammy run time option class that holds information about how you would like to run SAMMY.
-        The only require arguement is sammyexe.
-        
-=======
-# from ATARI.utils.stats import chi2_val
+        Runtime options for sammy. 
 
-# @dataclass
-# class SammyRunTimeOptions:
-#     """
-#     Runtime options for sammy. 
+        This object holds many options for how sammy should be used.
+        Running sammy with this interface is dependent on the supply of a template input file that is used to handle the extensive list of options when running sammy (i.e., spin group definitions, experimental corrections). 
+        The options here fall into two primary categories:
+        1) simple options that can be toggled on/off without significant change to the input (i.e., reaction model, run bayes).
+        2) automated approaches such as recursion, least squares, simultaneous or sequential fitting, etc.
 
-#     This object holds many options for how sammy should be used.
-#     Running sammy with this interface is dependent on the supply of a template input file that is used to handle the extensive list of options when running sammy (i.e., spin group definitions, experimental corrections). 
-#     The options here fall into two primary categories:
-#     1) simple options that can be toggled on/off without significant change to the input (i.e., reaction model, run bayes).
-#     2) automated approaches such as recursion, least squares, simultaneous or sequential fitting, etc.
-
-#     There are several input templates preloaded with the ATARI package, but the user can supply one as well. 
-#     """
-#     path_to_SAMMY_exe: str
-#     shell: str = 'zsh'
-#     sammy_runDIR: str = 'SAMMY_runDIR'
-#     keep_runDIR: bool = False
-#     Print: bool = False
-
-#     model: str = 'XCT'
-#     reaction: str = 'total'
-#     solve_bayes: bool = False
-#     inptemplate: str = "noexp_1sg.inp"
-#     inpname: str = "sammy.inp"
-#     title: str = "default title"
-#     get_ECSCM: bool = False
-
-#     alphanumeric: list = field(default_factory=lambda: [])
-#     energy_window: Optional[float] = None
-#     recursive: bool = False
-#     recursive_opt: dict = field(default_factory=lambda: {"threshold":0.01,
-#                                                         "iterations": 5,
-#                                                         "print":False}      )
-
-
-class SammyRunTimeOptions:
-
-    def __init__(self, sammyexe: str, options={}, alphanumeric=None):
-        default_options = {
-            # 'sh'               : 'zsh',
-            'sammy_runDIR'      : 'SAMMY_runDIR', # the run directory for SAMMY input and output files
-            'keep_runDIR'       : False,
-            'Print'             : False,
-
-            # What to calculate:
-            'derivatives'       : False, # calculate the derivatives
-            'bayes'             : False, # calculate Bayesian posteriors
-
-            # What to use when calculating:
-            'iterations'        : 2,     # the number of iterations of bayes
-            'bayes_scheme'      : None,  # the scheme for bayes (MW, IQ, or NV)
-            'use_least_squares' : False, # uses least squares if true
-
-            'energy_window'     : None, 
-            'get_ECSCM'         : False,
-            'ECSCM_rxn'         : 'total'
-        }
-        options = update_dict(default_options, options)
-        self.options = options
->>>>>>> e4fc818b
+        There are several input templates preloaded with the ATARI package, but the user can supply one as well. 
 
         Parameters
         ----------
@@ -100,10 +43,16 @@
             Option to keep sammy_runDIR after running sammy.
         Print   :   bool, False
             Option to print out status while running sammy.
+        derivatives : bool, False
+            Option to use sammy to get derivatives.
         bayes   :   bool, False
             Option to solve bayes while running sammy.
         iterations  :   int, 2
             Number of internal iterations for non-linearities
+        bayes_scheme : str, None
+            Solution scheme to bayes equations (IV, NQ, MW)
+        use_least_squares : bool, None
+            Option to use least squares fitting rather than Bayes.
         energy_window   :   None or float, None
             Energy window size for windowed sammy runs between Emin and Emax
         get_ECSCM   :   bool, False
@@ -116,40 +65,36 @@
             Default behavior (None) will use the template used for the basic sammy run with Bayes.
         """
 
+
         ### set defaults
         self.path_to_SAMMY_exe = sammyexe
         self.sammy_runDIR =  "sammy_runDIR"
         self.keep_runDIR = False
         self.Print =  False
         
-<<<<<<< HEAD
+        self.derivatives = False
         self.bayes = False
+
+        # What to use when calculating:
         self.iterations = 2
+        self.bayes_scheme = None
+        self.use_least_squares = False
 
         self.energy_window = None
         self.get_ECSCM = False
-        # self.ECSCM_rxn = 'total'
-        # self.ECSCM_template = None #os.path.realpath(os.path.join(os.path.dirname(__file__), "sammy_templates/dop_2sg.inp"))
-
+        self.alphanumeric = None
+       
         ### update attributes to **kwargs
         for key, value in kwargs.items():
             if key == 'options': # catch legacy implementation
                 for key1, val1 in value.items():
                     setattr(self, key1, val1)
             setattr(self, key, value)
-=======
-        self.derivatives = options["derivatives"]
-        self.bayes = options["bayes"]
-
-        self.iterations = options["iterations"]
-        self.bayes_scheme = options["bayes_scheme"]
-        self.use_least_squares = options["use_least_squares"]
->>>>>>> e4fc818b
 
 
-        if alphanumeric is None:
-            alphanumeric = []
-        self.alphanumeric = alphanumeric
+        if self.alphanumeric is None:
+            self.alphanumeric = []
+
 
     def __repr__(self):
         return str(self.options)
@@ -219,15 +164,9 @@
     particle_pair: Particle_Pair
     resonance_ladder: DataFrame
 
-<<<<<<< HEAD
     datasets : list[DataFrame]
     experiments: list[Experimental_Model]  # sammy_interface only needs title and template outside of write_saminp
     experimental_covariance: Optional[list[Union[dict, str]]] #= None
-=======
-    datasets : List[DataFrame]
-    experimental_covariance: Optional[List[Union[dict, str]]]
-    experiments: List[Experimental_Model]  # sammy_interface only needs title and template outside of write_saminp
->>>>>>> e4fc818b
 
     max_steps: int = 1
     iterations: int = 2
