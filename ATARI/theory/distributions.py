--- conflicted
+++ resolved
@@ -66,17 +66,10 @@
     'Level-spacing Ratio Distribution'
     def _pdf(self, x, beta:int):
         beta = beta[0]
-<<<<<<< HEAD
-        if   beta == 1:   C_beta = 27/8
-        elif beta == 2:   C_beta =  81*sqrt(3)/(4*pi)
-        elif beta == 4:   C_beta = 729*sqrt(3)/(4*pi)
-        else:             raise ValueError(f'beta = {beta} does not exist. Choose beta = 1, 2, or 4.')
-=======
         if   beta == 1:     C_beta = 27/8
         elif beta == 2:     C_beta =  81*sqrt(3)/(4*pi)
         elif beta == 4:     C_beta = 729*sqrt(3)/(4*pi)
         else:               raise ValueError(f'beta = {beta} does not exist. Choose beta = 1, 2, or 4.')
->>>>>>> 13d7c2e6
         gamma = 1+(3/2)*beta
         return C_beta * (x + x**2)**beta / (1 + x + x**2)**gamma
     def _cdf(self, x, beta:int):
@@ -147,44 +140,31 @@
         x = abs(x)
         norm = chi2.sf(trunc, df=df, scale=mean/df)
         y = np.zeros_like(x)
-<<<<<<< HEAD
-        y[x >  trunc] = chi2.pdf(x[x >  trunc], df=df, scale=mean/df) / norm
-        y[(x < 0) & (df == 1)] = 0
-=======
         x_trunc     =    x[x > trunc]
         df_trunc    =   df[x > trunc]
         scale_trunc = mean[x > trunc] / df_trunc
         norm_trunc  = norm[x > trunc]
         y[x > trunc] = chi2.pdf(x_trunc, df=df_trunc, scale=scale_trunc) / norm_trunc
->>>>>>> 13d7c2e6
         return y
     def _cdf(self, x, mean:float, df:int, trunc:float):
         x = abs(x)
         norm = chi2.sf(trunc, df=df, scale=mean/df)
         y = np.zeros_like(x)
-<<<<<<< HEAD
-        y[x >  trunc] = 1 + (chi2.cdf(x, df=df, scale=mean/df)-1) / norm
-=======
         x_trunc     =    x[x > trunc]
         df_trunc    =   df[x > trunc]
         scale_trunc = mean[x > trunc] / df_trunc
         norm_trunc  = norm[x > trunc]
         y[x > trunc] = 1 + (chi2.cdf(x_trunc, df=df_trunc, scale=scale_trunc) - 1) / norm_trunc
->>>>>>> 13d7c2e6
         return y
     def _sf(self, x, mean:float, df:int, trunc:float):
         x = abs(x)
         norm = chi2.sf(trunc, df=df, scale=mean/df)
         y = np.ones_like(x)
-<<<<<<< HEAD
-        y[x >  trunc] = chi2.sf(x, df=df, scale=mean/df) / norm
-=======
         x_trunc     =    x[x > trunc]
         df_trunc    =   df[x > trunc]
         scale_trunc = mean[x > trunc] / df_trunc
         norm_trunc  = norm[x > trunc]
         y[x > trunc] = chi2.sf(x_trunc, df=df_trunc, scale=scale_trunc) / norm_trunc
->>>>>>> 13d7c2e6
         return y
     def _ppf(self, q, mean:float, df:int, trunc:float):
         # Getting the sign:
@@ -195,11 +175,7 @@
         norm = chi2.sf(trunc, df=df, scale=mean/df)
         qp = (q - 1) * norm + 1
         x = chi2.ppf(qp, df=df, scale=mean/df)
-<<<<<<< HEAD
-        return sign * x
-=======
         return x
->>>>>>> 13d7c2e6
     def _isf(self, q, mean:float, df:int, trunc:float):
         # Getting the sign:
         sign = np.ones_like(q)
@@ -209,9 +185,5 @@
         norm = chi2.sf(trunc, df=df, scale=mean/df)
         qp = q * norm
         x = chi2.isf(qp, df=df, scale=mean/df)
-<<<<<<< HEAD
-        return sign * x
-=======
         return x
->>>>>>> 13d7c2e6
 porter_thomas_dist = __PorterThomasDistribution(name='Porter-Thomas distribution', shapes='mean, df, trunc')