--- conflicted
+++ resolved
@@ -3,11 +3,7 @@
 from ATARI.AutoFit.fit_and_eliminate import FitAndEliminate, FitAndEliminateOPT, FitAndEliminateOUT
 from ATARI.sammy_interface.sammy_classes import SammyRunTimeOptions, SolverOPTs, Particle_Pair, SammyOutputData
 import numpy as np
-<<<<<<< HEAD
 from typing import Optional, List, Union
-=======
-from typing import Optional, List
->>>>>>> 13d7c2e6
 from dataclasses import dataclass
 import multiprocessing
 import os
@@ -225,25 +221,6 @@
         # save_ires = data['save_ires']
         # kfolds = data['kfolds']
 
-        #################
-        # Remove ires not common to all cases:
-        min_ires = len(total_resonance_ladder)
-        save_ires_updated         = []
-        save_test_scores_updated  = []
-        save_train_scores_updated = []
-        save_Ntest_updated        = []
-        save_Ntrain_updated       = []
-        for save_ires_case in save_ires:
-            if min_ires > max(save_ires_case):
-                min_ires = max(save_ires_case)
-        for save_ires_case, save_test_scores_case, save_train_scores_case, save_Ntest_case, save_Ntrain_case in zip(save_ires, save_test_scores, save_train_scores, save_Ntest, save_Ntrain):
-            save_ires_updated_case = np.arange(min_ires, -1, -1, dtype=int)
-            save_ires_updated.append(save_ires_updated_case)
-            save_test_scores_updated.append([save_test_scores_el for save_ires_el, save_test_scores_el in zip(save_ires_case, save_test_scores_case) if save_ires_el in save_ires_updated_case])
-            save_train_scores_updated.append([save_train_scores_el for save_ires_el, save_train_scores_el in zip(save_ires_case, save_train_scores_case) if save_ires_el in save_ires_updated_case])
-            save_Ntest_updated.append([save_Ntest_el for save_ires_el, save_Ntest_el in zip(save_ires_case, save_Ntest_case) if save_ires_el in save_ires_updated_case])
-            save_Ntrain_updated.append([save_Ntrain_el for save_ires_el, save_Ntrain_el in zip(save_ires_case, save_Ntrain_case) if save_ires_el in save_ires_updated_case])
-
         # print('\nsave_ires_updated:')
         # print(save_ires_updated)
         # print('\nsave_test_scores_updated:')
@@ -253,7 +230,6 @@
         # print()
 
         # if save:
-<<<<<<< HEAD
         self.output.cross_validation_output = folds_results
         # save_test_scores, save_train_scores, save_ires, save_Ntest, save_Ntrain = np.array(save_test_scores), np.array(save_train_scores), np.array(save_ires), np.array(save_Ntest), np.array(save_Ntrain)
         # self.output.cross_validation_output = CrossValidationOUT(ires=save_ires, test_scores=save_test_scores, train_scores=save_train_scores, Ntest=save_Ntest, Ntrain=save_Ntrain)
@@ -288,12 +264,6 @@
                                                       chi2_train=chi2_train_values, obj_train=obj_train_values, ndata_train=ndata_train_values)
 
         return folds_data, kfolds
-=======
-        save_test_scores_updated, save_train_scores_updated, save_ires_updated, save_Ntest_updated, save_Ntrain_updated = np.array(save_test_scores_updated, dtype=float), np.array(save_train_scores_updated, dtype=float), np.array(save_ires_updated, dtype=int), np.array(save_Ntest_updated), np.array(save_Ntrain_updated)
-        self.output.cross_validation_output = CrossValidationOUT(ires=save_ires_updated, test_scores=save_test_scores_updated, train_scores=save_train_scores_updated, Ntest=save_Ntest_updated, Ntrain=save_Ntrain_updated)
-
-        return save_test_scores_updated, save_train_scores_updated, save_ires_updated, save_Ntest_updated, save_Ntrain_updated, kfolds
->>>>>>> 13d7c2e6
     
 
     def get_cross_validation_score(self, input_arguments):
