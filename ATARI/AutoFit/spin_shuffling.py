<<<<<<< HEAD
from typing import Union
=======
from typing import Tuple
>>>>>>> 53c4cf3c
import numpy as np
import pandas as pd
from copy import copy
from scipy.stats import rv_continuous

from ATARI.ModelData.particle_pair import Particle_Pair
# from ATARI.sammy_interface.sammy_classes import SammyRunTimeOptions, SammyOutputData
# from ATARI.sammy_interface.sammy_functions import run_sammy_YW
from ATARI.AutoFit.functions import objective_func
from ATARI.AutoFit.sammy_interface_bindings import Solver
from ATARI.AutoFit.functions import separate_external_resonance_ladder

<<<<<<< HEAD
from ATARI.TAZ.RunMaster import RunMaster
from ATARI.TAZ.PTBayes import PTBayes
from ATARI.TAZ.ATARI_interface import ATARI_to_TAZ

def assign_spingroups(respar:pd.DataFrame, spingroups:np.ndarray, particle_pair:Particle_Pair, num_spingroups:int):
=======
from ATARI.TAZ.TAZ.RunMaster import RunMaster
from ATARI.TAZ.TAZ.PTBayes import PTBayes
from ATARI.TAZ.TAZ.ATARI_interface import ATARI_to_TAZ
from ATARI.TAZ.TAZ.empirical_false_width_distribution import estimate_false_missing_fraction_from_spacing, empirical_false_distribution

def assign_spingroups(respar:pd.DataFrame, spingroups:np.ndarray, particle_pair:Particle_Pair, respar_mask_in_window:pd.Series):
>>>>>>> 53c4cf3c
    """
    ...
    """

    respar_post = copy(respar)
    for TAZ_spin_id, (Jpi, spingroup_params) in enumerate(particle_pair.spin_groups.items()):
<<<<<<< HEAD
        respar_post.loc[spingroups == TAZ_spin_id, 'J_ID'] = spingroup_params['J_ID']
        respar_post.loc[spingroups == TAZ_spin_id, 'L'   ] = spingroup_params['Ls']
        respar_post.loc[spingroups == TAZ_spin_id, 'Jpi' ] = Jpi
    respar_post = respar_post.loc[spingroups != num_spingroups] # removing false resonances
=======
        respar_post.loc[respar_mask_in_window].loc[spingroups == TAZ_spin_id, 'J_ID'] = spingroup_params['J_ID']
        respar_post.loc[respar_mask_in_window].loc[spingroups == TAZ_spin_id, 'L'   ] = spingroup_params['Ls'][0] # Assume largest L (NOTE: handling for larger L not considered yet)
        respar_post.loc[respar_mask_in_window].loc[spingroups == TAZ_spin_id, 'Jpi' ] = Jpi
>>>>>>> 53c4cf3c
    return respar_post

def shuffle_spingroups(respar:pd.DataFrame, particle_pair:Particle_Pair,
                       num_shuffles:float,
<<<<<<< HEAD
                       false_dens:float=0.0, false_width_dist:Union[rv_continuous,None]=None,
=======
                       window_E_bounds:Tuple[float,float],
                       false_resonances:bool=False,
>>>>>>> 53c4cf3c
                       rng:np.random.Generator=None, seed:int=None):
    """
    ...
    """

    if rng is None:
        rng = np.random.default_rng(seed)

    respar = copy(respar.sort_values(by=['E'], ignore_index=True, inplace=False))
<<<<<<< HEAD
    # num_res = len(respar)
=======
    # Neglecting external resonances:
    respar_mask_in_window = (respar['E'] > window_E_bounds[0]) & (respar['E'] < window_E_bounds[1])
    respar_window = respar.loc[respar_mask_in_window]

    num_res = len(respar_window)
>>>>>>> 53c4cf3c
    reaction_TAZ, _, spingroup_IDs_TAZ = ATARI_to_TAZ(particle_pair)
    num_spingroups = reaction_TAZ.num_groups
    # J_IDs = [spingroup['J_ID'] for spingroup in particle_pair.spin_groups.values()]
    # respar, _ = ATARI_to_TAZ_resonances(respar, J_IDs)
<<<<<<< HEAD
    prior, log_likelihood_prior = PTBayes(respar, reaction_TAZ, false_width_dist=false_width_dist.pdf)
    run_master = RunMaster(respar['E'], reaction_TAZ.EB, level_spacing_dists=reaction_TAZ.distributions('Wigner'), false_dens=false_dens, prior=prior, log_likelihood_prior=log_likelihood_prior)
=======
    if false_resonances:
        lvl_dens_exp = sum(reaction_TAZ.lvl_dens_all)
        window_size = window_E_bounds[1] - window_E_bounds[0]
        false_frac = estimate_false_missing_fraction_from_spacing(num_res, lvl_dens_exp, window_size)
        false_dens = (false_frac * num_res) / window_size
        false_width_dist, _ = empirical_false_distribution(respar_window['Gn1'], false_frac, ) # FIXME!
        false_width_pdf = false_width_dist.pdf
    else:
        false_dens = 0.001
        false_width_pdf = None
    reaction_TAZ.false_dens = false_dens
    prior, log_likelihood_prior = PTBayes(respar_window, reaction_TAZ, false_width_dist=false_width_pdf)
    print('Porter-Thomas Prior:')
    print(prior)
    print()
    print('Reaction:')
    print(reaction_TAZ)
    print()
    print('Resonance Parameters:')
    print(respar_window)

    run_master = RunMaster(E=respar_window['E'], energy_range=window_E_bounds, level_spacing_dists=reaction_TAZ.distributions('Wigner'), false_dens=false_dens, prior=prior, log_likelihood_prior=log_likelihood_prior)
>>>>>>> 53c4cf3c
    spin_shuffles = run_master.WigSample(num_trials=num_shuffles, rng=rng, seed=seed)
    width_signs = rng.choice([-1, 1], size=spin_shuffles.shape) # shuffling width sign
    
    print('Spin Shuffles:')
    print(spin_shuffles.T)

    shuffled_respars = []
    for shuffle_id in range(num_shuffles):
<<<<<<< HEAD
        spin_shuffle = spin_shuffles[shuffle_id,:]
        shuffle_respar = assign_spingroups(respar, spin_shuffle, particle_pair, num_spingroups)
        shuffle_respars.append(shuffle_respar)
    return shuffle_respars

def minimize_spingroup_shuffling(elimination_data:dict, solver:Solver,
                                 num_shuffles:float,
                                 false_dens:float=0.0, false_width_dist:Union[rv_continuous,None]=None,
=======
        spin_shuffle = spin_shuffles[:,shuffle_id]
        shuffled_respar = assign_spingroups(respar=respar, spingroups=spin_shuffle, particle_pair=particle_pair, respar_mask_in_window=respar_mask_in_window)
        shuffled_respar.loc[respar_mask_in_window, 'Gn1'] *= width_signs[:,shuffle_id] # also shuffle sign of resonance widths
        for shuffled_respar_previous_case in shuffled_respars: # if this case was already added to the list, there is no point in retesting this case
            if shuffled_respar.equals(shuffled_respar_previous_case):
                break
        else: # else, add to list
            shuffled_respars.append(shuffled_respar)
    return shuffled_respars

def minimize_spingroup_shuffling(respar:pd.DataFrame, solver:Solver,
                                 num_shuffles:float, window_E_bounds:Tuple[float,float], false_resonances:bool=False,
>>>>>>> 53c4cf3c
                                 model_selection:str='chi2',
                                 external_resonance_indices = [],
                                 rng:np.random.Generator=None, seed:int=None):
    """
    ...
    """
    
    if   model_selection == 'chi2':
        Wig_informed = False
        PT_informed  = False
    elif model_selection == 'chi2+PT':
        Wig_informed = False
        PT_informed  = True
    elif model_selection == 'chi2+Wig':
        Wig_informed = True
        PT_informed  = False
    elif model_selection == 'chi2+Wig+PT':
        Wig_informed = True
        PT_informed  = True
    else:
        raise ValueError(f'Unknown model selection criteria, "{model_selection}".')

    particle_pair = solver.sammyINP.particle_pair
    shuffled_respars = shuffle_spingroups(respar=respar, particle_pair=particle_pair,
<<<<<<< HEAD
                                          num_shuffles=num_shuffles,
                                          false_dens=false_dens, false_width_dist=false_width_dist,
                                          rng=rng, seed=seed)
=======
                                          num_shuffles=num_shuffles, window_E_bounds=window_E_bounds, false_resonances=false_resonances,
                                          rng=rng, seed=seed) # shuffle around spingroups, weighted by their likelihood
>>>>>>> 53c4cf3c
    
    spin_shuffle_cases = []
    for shuffled_respar in shuffled_respars:
        sammy_out = solver.fit(shuffled_respar, external_resonance_indices=external_resonance_indices)
        chi2 = sum(sammy_out.chi2_post)
        obj_value = objective_func(chi2=chi2, res_ladder=sammy_out.par_post, particle_pair=particle_pair, fixed_resonances_indices=[],
                                   Wigner_informed=Wig_informed, PorterThomas_informed=PT_informed)
        
        spin_shuffle_case = {'sammy_out': sammy_out,
                             'obj_value': obj_value}
        spin_shuffle_cases.append(spin_shuffle_case)

    return spin_shuffle_cases<|MERGE_RESOLUTION|>--- conflicted
+++ resolved
@@ -1,60 +1,37 @@
-<<<<<<< HEAD
-from typing import Union
-=======
-from typing import Tuple
->>>>>>> 53c4cf3c
+from typing import Union, Tuple
 import numpy as np
 import pandas as pd
 from copy import copy
 from scipy.stats import rv_continuous
 
 from ATARI.ModelData.particle_pair import Particle_Pair
-# from ATARI.sammy_interface.sammy_classes import SammyRunTimeOptions, SammyOutputData
-# from ATARI.sammy_interface.sammy_functions import run_sammy_YW
+# # from ATARI.sammy_interface.sammy_classes import SammyRunTimeOptions, SammyOutputData
+# # from ATARI.sammy_interface.sammy_functions import run_sammy_YW
 from ATARI.AutoFit.functions import objective_func
 from ATARI.AutoFit.sammy_interface_bindings import Solver
 from ATARI.AutoFit.functions import separate_external_resonance_ladder
 
-<<<<<<< HEAD
 from ATARI.TAZ.RunMaster import RunMaster
 from ATARI.TAZ.PTBayes import PTBayes
 from ATARI.TAZ.ATARI_interface import ATARI_to_TAZ
 
-def assign_spingroups(respar:pd.DataFrame, spingroups:np.ndarray, particle_pair:Particle_Pair, num_spingroups:int):
-=======
-from ATARI.TAZ.TAZ.RunMaster import RunMaster
-from ATARI.TAZ.TAZ.PTBayes import PTBayes
-from ATARI.TAZ.TAZ.ATARI_interface import ATARI_to_TAZ
-from ATARI.TAZ.TAZ.empirical_false_width_distribution import estimate_false_missing_fraction_from_spacing, empirical_false_distribution
-
-def assign_spingroups(respar:pd.DataFrame, spingroups:np.ndarray, particle_pair:Particle_Pair, respar_mask_in_window:pd.Series):
->>>>>>> 53c4cf3c
+def assign_spingroups(respar:pd.DataFrame, spingroups:np.ndarray, particle_pair:Particle_Pair, respar_mask_in_window:pd.Series, num_spingroups:int):
     """
     ...
     """
 
     respar_post = copy(respar)
     for TAZ_spin_id, (Jpi, spingroup_params) in enumerate(particle_pair.spin_groups.items()):
-<<<<<<< HEAD
-        respar_post.loc[spingroups == TAZ_spin_id, 'J_ID'] = spingroup_params['J_ID']
-        respar_post.loc[spingroups == TAZ_spin_id, 'L'   ] = spingroup_params['Ls']
-        respar_post.loc[spingroups == TAZ_spin_id, 'Jpi' ] = Jpi
-    respar_post = respar_post.loc[spingroups != num_spingroups] # removing false resonances
-=======
         respar_post.loc[respar_mask_in_window].loc[spingroups == TAZ_spin_id, 'J_ID'] = spingroup_params['J_ID']
         respar_post.loc[respar_mask_in_window].loc[spingroups == TAZ_spin_id, 'L'   ] = spingroup_params['Ls'][0] # Assume largest L (NOTE: handling for larger L not considered yet)
         respar_post.loc[respar_mask_in_window].loc[spingroups == TAZ_spin_id, 'Jpi' ] = Jpi
->>>>>>> 53c4cf3c
+    respar_post = respar_post.loc[spingroups != num_spingroups] # removing false resonances
     return respar_post
 
 def shuffle_spingroups(respar:pd.DataFrame, particle_pair:Particle_Pair,
                        num_shuffles:float,
-<<<<<<< HEAD
+                       window_E_bounds:Tuple[float,float],
                        false_dens:float=0.0, false_width_dist:Union[rv_continuous,None]=None,
-=======
-                       window_E_bounds:Tuple[float,float],
-                       false_resonances:bool=False,
->>>>>>> 53c4cf3c
                        rng:np.random.Generator=None, seed:int=None):
     """
     ...
@@ -64,33 +41,15 @@
         rng = np.random.default_rng(seed)
 
     respar = copy(respar.sort_values(by=['E'], ignore_index=True, inplace=False))
-<<<<<<< HEAD
-    # num_res = len(respar)
-=======
     # Neglecting external resonances:
     respar_mask_in_window = (respar['E'] > window_E_bounds[0]) & (respar['E'] < window_E_bounds[1])
     respar_window = respar.loc[respar_mask_in_window]
 
     num_res = len(respar_window)
->>>>>>> 53c4cf3c
     reaction_TAZ, _, spingroup_IDs_TAZ = ATARI_to_TAZ(particle_pair)
     num_spingroups = reaction_TAZ.num_groups
     # J_IDs = [spingroup['J_ID'] for spingroup in particle_pair.spin_groups.values()]
     # respar, _ = ATARI_to_TAZ_resonances(respar, J_IDs)
-<<<<<<< HEAD
-    prior, log_likelihood_prior = PTBayes(respar, reaction_TAZ, false_width_dist=false_width_dist.pdf)
-    run_master = RunMaster(respar['E'], reaction_TAZ.EB, level_spacing_dists=reaction_TAZ.distributions('Wigner'), false_dens=false_dens, prior=prior, log_likelihood_prior=log_likelihood_prior)
-=======
-    if false_resonances:
-        lvl_dens_exp = sum(reaction_TAZ.lvl_dens_all)
-        window_size = window_E_bounds[1] - window_E_bounds[0]
-        false_frac = estimate_false_missing_fraction_from_spacing(num_res, lvl_dens_exp, window_size)
-        false_dens = (false_frac * num_res) / window_size
-        false_width_dist, _ = empirical_false_distribution(respar_window['Gn1'], false_frac, ) # FIXME!
-        false_width_pdf = false_width_dist.pdf
-    else:
-        false_dens = 0.001
-        false_width_pdf = None
     reaction_TAZ.false_dens = false_dens
     prior, log_likelihood_prior = PTBayes(respar_window, reaction_TAZ, false_width_dist=false_width_pdf)
     print('Porter-Thomas Prior:')
@@ -103,7 +62,6 @@
     print(respar_window)
 
     run_master = RunMaster(E=respar_window['E'], energy_range=window_E_bounds, level_spacing_dists=reaction_TAZ.distributions('Wigner'), false_dens=false_dens, prior=prior, log_likelihood_prior=log_likelihood_prior)
->>>>>>> 53c4cf3c
     spin_shuffles = run_master.WigSample(num_trials=num_shuffles, rng=rng, seed=seed)
     width_signs = rng.choice([-1, 1], size=spin_shuffles.shape) # shuffling width sign
     
@@ -112,16 +70,6 @@
 
     shuffled_respars = []
     for shuffle_id in range(num_shuffles):
-<<<<<<< HEAD
-        spin_shuffle = spin_shuffles[shuffle_id,:]
-        shuffle_respar = assign_spingroups(respar, spin_shuffle, particle_pair, num_spingroups)
-        shuffle_respars.append(shuffle_respar)
-    return shuffle_respars
-
-def minimize_spingroup_shuffling(elimination_data:dict, solver:Solver,
-                                 num_shuffles:float,
-                                 false_dens:float=0.0, false_width_dist:Union[rv_continuous,None]=None,
-=======
         spin_shuffle = spin_shuffles[:,shuffle_id]
         shuffled_respar = assign_spingroups(respar=respar, spingroups=spin_shuffle, particle_pair=particle_pair, respar_mask_in_window=respar_mask_in_window)
         shuffled_respar.loc[respar_mask_in_window, 'Gn1'] *= width_signs[:,shuffle_id] # also shuffle sign of resonance widths
@@ -133,8 +81,9 @@
     return shuffled_respars
 
 def minimize_spingroup_shuffling(respar:pd.DataFrame, solver:Solver,
-                                 num_shuffles:float, window_E_bounds:Tuple[float,float], false_resonances:bool=False,
->>>>>>> 53c4cf3c
+                                 num_shuffles:float,
+                                 window_E_bounds:Tuple[float,float],
+                                 false_dens:float=0.0, false_width_dist:Union[rv_continuous,None]=None,
                                  model_selection:str='chi2',
                                  external_resonance_indices = [],
                                  rng:np.random.Generator=None, seed:int=None):
@@ -159,14 +108,10 @@
 
     particle_pair = solver.sammyINP.particle_pair
     shuffled_respars = shuffle_spingroups(respar=respar, particle_pair=particle_pair,
-<<<<<<< HEAD
                                           num_shuffles=num_shuffles,
+                                          window_E_bounds=window_E_bounds,
                                           false_dens=false_dens, false_width_dist=false_width_dist,
-                                          rng=rng, seed=seed)
-=======
-                                          num_shuffles=num_shuffles, window_E_bounds=window_E_bounds, false_resonances=false_resonances,
                                           rng=rng, seed=seed) # shuffle around spingroups, weighted by their likelihood
->>>>>>> 53c4cf3c
     
     spin_shuffle_cases = []
     for shuffled_respar in shuffled_respars:
