--- conflicted
+++ resolved
@@ -232,13 +232,6 @@
             best_model_chars = None
             current_level = len(ladder)
 
-<<<<<<< HEAD
-            if current_level == 1:
-                break
-
-
-=======
->>>>>>> 421e883e
             ### Identify fixed resonances
             if (fixed_res_df.shape[0] == 2):
 
@@ -320,17 +313,9 @@
                                         base_chi2,
                                         delta_chi2_allowed,
                                         best_model_chi2,
-<<<<<<< HEAD
-                                        all_models,
-                                        any_model_passed_test,
-                                        best_model_chars,
-                                        best_removed_resonance)
-                fit_code, best_removed_resonance, best_model_chars, any_model_passed_test = fitted_test_out
-=======
                                         any_model_passed_test)
                 
                 best_removed_resonance, best_model_chars, any_model_passed_test = fitted_test_out
->>>>>>> 421e883e
 
                 LevMarV0 = self.options.start_fudge_for_deep_stage
 
@@ -538,14 +523,7 @@
                            base_chi2,
                            delta_chi2_allowed,
                            best_model_chi2,
-<<<<<<< HEAD
-                           all_models,
-                           any_model_passed_test,
-                           best_model_chars,
-                           best_removed_resonance
-=======
                            any_model_passed_test
->>>>>>> 421e883e
                            ):
        
         # if no priors passed the test - do the fitting for each model
