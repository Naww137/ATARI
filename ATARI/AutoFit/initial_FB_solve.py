from typing import Protocol
from ATARI.AutoFit.functions import * #eliminate_small_Gn, update_vary_resonance_ladder, get_external_resonance_ladder, get_starting_feature_bank
from ATARI.sammy_interface import sammy_classes, sammy_functions
import numpy as np
import pandas as pd
from copy import copy




class InitialFBOPT:
    """
    Options for the initial feature bank solver module.

    Parameters
    ----------
    **kwargs : dict, optional
        Any keyword arguments are used to set attributes on the instance.

    Attributes
    ----------
    external_resonances: bool = True
        If True, one resonance of variable widths for each spin group will be fixed at one average level spacing outside of the window.
    width_elimination: bool = True
        Option to eliminate resonances during fitting stages based on neutron width.
    Gn_threshold: Float = 1e-2
        Neutron width threshold for width-based elimination
    decrease_chi2_threshold_for_width_elimination: bool = True
        If running width elimination, decrease the chi2 threshold convergence criteria

    max_steps: int = 50
        Maximum number of steps in non-linear least squares solution scheme.
    iterations: int = 2
        Number of internal SAMMY iterations of G for nonlinearity.
    step_threshold: bool = True
        Chi2 improvement threshold convergence criteria.
    step_threshold_lag: int = 1
        Requires a number of steps that the improvement threshold is not met before terminating.
        Intended to be used with batch settings.

    LevMar: bool = True
        Option to use the Levenberg-Marquardt algorithm.
    LevMarV: float = 1.5
        Levenberg-Marquardt dampening parameter up-scaling factor.
    LevMarVd: float = 5
        Levenberg-Marquardt dampening parameter down-scaling factor.

    batch_fitpar: bool = False
        Option to batch fitting parameters, batches will be done by resonances with fitted parameters determined by fitpar1 or fitpar2 setting.
    batch_fitpar_ifit = 10
        Number of resonances to fit per batch.
    steps_per_batch = 2
        Number of update steps to take for a given batch.
    batch_fitpar_random = False
        Option to randomly assign resonances to a batch, when false, 
        the number of fitted resonances (determined by batch_fitpar_ifit) is uniformly spaced across the resonance dataframe and shifted by 1.

    initial_parameter_uncertainty: float = 0.05
        Initial fractional parameter uncertainty, will be updated with each step if LevMar=True.

    fitpar1: list = [0,0,1]
        Boolean list for fit 1 that determines which parameters will be optimized (E, Gg, Gn1).
    fitpar2: list = [1,1,1]
        Boolean list for fit 2 that determines which parameters will be optimized (E, Gg, Gn1).
    fit_all_spin_groups: bool = True
        Option to initialize feature bank with all spin groups present in particle_pair.
        If False, spin_group_keys will control which spin groups to use and must be provided.
    spin_group_keys: list = []
        List of spin group keys (corresponding to spin groups in particle pair) to be used in initialization of feature bank.
        Only used if fit_all_spin_groups == False.

    num_Elam: Optional[int] = None
        Number of resonance features in starting feature bank for each spin group.
        If None, the number of resonance features will be set to approximately 1.6 per eV.
    starting_Gg_multiplier: float = 1.0
        Factor of average capture width used in initial feature bank.
    starting_Gn1_multiplier: float = 50.0
        Factor of Q01 neutron width used in initial feature bank.
    """
    def __init__(self, **kwargs):
        self._external_resonances = True

        self._width_elimination = True
        self._Gn_threshold = 1e-2
        self._decrease_chi2_threshold_for_width_elimination = True

        self._max_steps = 50
        self._iterations = 2
        self._step_threshold = 0.001
        self._step_threshold_lag = 1

        self._LevMar = True
        self._LevMarV = 1.5
        self._LevMarVd = 5

        self._initial_parameter_uncertainty = 0.05

        self._batch_fitpar = False
        self._batch_fitpar_ifit = 10
        self._steps_per_batch = 2
        self._batch_fitpar_random = False

        self._fitpar1 = [0,0,1]
        self._fitpar2 = [1,1,1]
        self._fit_all_spin_groups = True
        self._spin_group_keys = []

        self._num_Elam = None
        
        self._Elam_shift = 0

        self._starting_Gg_multiplier = 1
        self._starting_Gn1_multiplier = 50



        for key, value in kwargs.items():
            setattr(self, key, value)
    

    def __repr__(self):
        string=''
        for prop in dir(self):
            if not callable(getattr(self, prop)) and not prop.startswith('_'):
                string += f"{prop}: {getattr(self, prop)}\n"
        return string
    
    @property
    def width_elimination(self):
        return self._width_elimination
    @width_elimination.setter
    def width_elimination(self, width_elimination):
        self._width_elimination = width_elimination

    @property
    def Gn_threshold(self):
        return self._Gn_threshold
    @Gn_threshold.setter
    def Gn_threshold(self, Gn_threshold):
        self._Gn_threshold = Gn_threshold

    @property
    def decrease_chi2_threshold_for_width_elimination(self):
        return self._decrease_chi2_threshold_for_width_elimination
    @decrease_chi2_threshold_for_width_elimination.setter
    def decrease_chi2_threshold_for_width_elimination(self, decrease_chi2_threshold_for_width_elimination):
        self._decrease_chi2_threshold_for_width_elimination = decrease_chi2_threshold_for_width_elimination

    @property
    def external_resonances(self):
        return self._external_resonances
    @external_resonances.setter
    def external_resonances(self, external_resonances):
        self._external_resonances = external_resonances

    @property
    def max_steps(self):
        return self._max_steps
    @max_steps.setter
    def max_steps(self, max_steps):
        self._max_steps = max_steps

    @property
    def iterations(self):
        return self._iterations
    @iterations.setter
    def iterations(self, iterations):
        # if iterations < 1:
        #     raise ValueError("iterations must be at least 1")
        self._iterations = iterations

    @property
    def step_threshold(self):
        return self._step_threshold
    @step_threshold.setter
    def step_threshold(self, step_threshold):
        self._step_threshold = step_threshold
    
    @property
    def step_threshold_lag(self):
        return self._step_threshold_lag
    @step_threshold_lag.setter
    def step_threshold_lag(self, step_threshold_lag):
        self._step_threshold_lag = step_threshold_lag

    @property
    def LevMar(self):
        return self._LevMar
    @LevMar.setter
    def LevMar(self, LevMar):
        self._LevMar = LevMar
    
    @property
    def LevMarV(self):
        return self._LevMarV
    @LevMarV.setter
    def LevMarV(self, LevMarV):
        self._LevMarV = LevMarV

    @property
    def LevMarVd(self):
        return self._LevMarVd
    @LevMarVd.setter
    def LevMarVd(self, LevMarVd):
        self._LevMarVd = LevMarVd

    @property
    def initial_parameter_uncertainty(self):
        return self._initial_parameter_uncertainty
    @initial_parameter_uncertainty.setter
    def initial_parameter_uncertainty(self, initial_parameter_uncertainty):
        self._initial_parameter_uncertainty = initial_parameter_uncertainty

    @property
    def batch_fitpar(self):
        return self._batch_fitpar
    @batch_fitpar.setter
    def batch_fitpar(self, batch_fitpar):
        self._batch_fitpar = batch_fitpar

    @property
    def batch_fitpar_ifit(self):
        return self._batch_fitpar_ifit
    @batch_fitpar_ifit.setter
    def batch_fitpar_ifit(self, batch_fitpar_ifit):
        self._batch_fitpar_ifit = batch_fitpar_ifit

    @property
    def steps_per_batch(self):
        return self._steps_per_batch
    @steps_per_batch.setter
    def steps_per_batch(self, steps_per_batch):
        self._steps_per_batch = steps_per_batch

    @property
    def batch_fitpar_random(self):
        return self._batch_fitpar_random
    @batch_fitpar_random.setter
    def batch_fitpar_random(self, batch_fitpar_random):
        self._batch_fitpar_random = batch_fitpar_random

    @property
    def fitpar2(self):
        return self._fitpar2
    @fitpar2.setter
    def fitpar2(self, fitpar2):
        self._fitpar2 = fitpar2

    @property
    def fitpar1(self):
        return self._fitpar1
    @fitpar1.setter
    def fitpar1(self, fitpar1):
        self._fitpar1 = fitpar1

    @property
    def fit_all_spin_groups(self):
        return self._fit_all_spin_groups
    @fit_all_spin_groups.setter
    def fit_all_spin_groups(self, fit_all_spin_groups):
        self._fit_all_spin_groups = fit_all_spin_groups

    @property
    def spin_group_keys(self):
        return self._spin_group_keys
    @spin_group_keys.setter
    def spin_group_keys(self, spin_group_keys):
        self._spin_group_keys = [float(each) for each in spin_group_keys]


    @property
    def num_Elam(self):
        return self._num_Elam
    @num_Elam.setter
    def num_Elam(self, num_Elam):
        self._num_Elam = num_Elam

    
    @property
    def Elam_shift(self):
        """Shift in energy for all res. beginning from left border of the window (used for each spin group) """
        return self._Elam_shift
    @Elam_shift.setter
    def Elam_shift(self, Elam_shift):
        self._Elam_shift = Elam_shift


    @property
    def starting_Gg_multiplier(self):
        return self._starting_Gg_multiplier
    @starting_Gg_multiplier.setter
    def starting_Gg_multiplier(self, starting_Gg_multiplier):
        self._starting_Gg_multiplier = starting_Gg_multiplier

    @property
    def starting_Gn1_multiplier(self):
        return self._starting_Gn1_multiplier
    @starting_Gn1_multiplier.setter
    def starting_Gn1_multiplier(self, starting_Gn1_multiplier):
        self._starting_Gn1_multiplier = starting_Gn1_multiplier







class InitialFBOUT:
    def __init__(self,
                 outs_fit_1: list[sammy_classes.SammyOutputData],
                 outs_fit_2: list[sammy_classes.SammyOutputData],
                 external_resonance_indices):
        
        self.sammy_outs_fit_1 = outs_fit_1
        self.sammy_outs_fit_2 = outs_fit_2
        # outs_fit_1.extend(outs_fit_2)
        # self.sammy_outs = outs_fit_1

        samout_final = outs_fit_2[-1]
        final_par = copy(samout_final.par_post)
        internal_resonance_ladder, external_resonance_ladder = separate_external_resonance_ladder(final_par, external_resonance_indices)
        self.final_internal_resonances = internal_resonance_ladder
        self.final_external_resonances = external_resonance_ladder
        self.final_external_resonance_indices = external_resonance_indices
        self.final_resonace_ladder = final_par

    
    @property
    def chi2_all(self):
        chi2_list = []
        for samout in self.sammy_outs_fit_1:
            chi2_list.append(np.sum(samout.chi2_post))
        for samout in self.sammy_outs_fit_2:
            chi2_list.append(np.sum(samout.chi2_post))
        return chi2_list

    @property
    def Nres_all(self):
        N_res = []
        for samout in self.sammy_outs_fit_1:
            N_res.append(len(samout.par_post))
        for samout in self.sammy_outs_fit_2:
            N_res.append(len(samout.par_post))
        return N_res




class InitialFB:

    def __init__(self,
                 options: InitialFBOPT):
        
        self.options = options
        # if options.Fit:
            # self.fit()



    def fit(self,
            particle_pair,
            energy_range,
            datasets,
            experiments,
            covariance_data,
            sammyRTO,
            external_resonance_ladder = pd.DataFrame()#,
            # internal_resonance_ladder = None,
            ):
        
        rto = copy(sammyRTO)
        assert rto.bayes == True

        initial_resonance_ladder = get_initial_resonance_ladder(self.options, particle_pair, energy_range)

        # ### setup spin groups
        # if self.options.fit_all_spin_groups:
        #     spin_groups = [each[1] for each in particle_pair.spin_groups.items()] 
        # else:
        #     assert len(self.options.spin_group_keys)>0
        #     spin_groups = [each[1] for each in particle_pair.spin_groups.items() if each[0] in self.options.spin_group_keys]
        
<<<<<<< HEAD
        # ### generate intial_feature bank
        # initial_resonance_ladder = get_starting_feature_bank(energy_range,
        #                                                     particle_pair,
        #                                                     spin_groups,
        #                                                     num_Elam= self.options.num_Elam,
        #                                                     starting_Gg_multiplier = self.options.starting_Gg_multiplier,
        #                                                     starting_Gn1_multiplier = self.options.starting_Gn1_multiplier, 
        #                                                     varyE = self.options.fitpar1[0], 
        #                                                     varyGg = self.options.fitpar1[1], 
        #                                                     varyGn1 = self.options.fitpar1[2])
=======
        ### generate intial_feature bank
        initial_resonance_ladder = get_starting_feature_bank(energy_range,
                                                            particle_pair,
                                                            spin_groups,
                                                            num_Elam= self.options.num_Elam,
                                                            Elam_shift = self.options.Elam_shift,
                                                            starting_Gg_multiplier = self.options.starting_Gg_multiplier,
                                                            starting_Gn1_multiplier = self.options.starting_Gn1_multiplier, 
                                                            varyE = self.options.fitpar1[0], 
                                                            varyGg = self.options.fitpar1[1], 
                                                            varyGn1 = self.options.fitpar1[2])
>>>>>>> e301c31f
    
        # ### setup external resonances
        # if self.options.external_resonances:
        #     if external_resonance_ladder.empty:
        #         external_resonance_ladder = generate_external_resonance_ladder(spin_groups, energy_range, particle_pair)
        #     else:
        #         pass
        # else:
        #     external_resonance_ladder = pd.DataFrame()
        # initial_resonance_ladder, external_resonance_indices = concat_external_resonance_ladder(initial_resonance_ladder, external_resonance_ladder)

        ### setup sammy inp
        sammyINPyw = sammy_classes.SammyInputDataYW(
            particle_pair = particle_pair,
            resonance_ladder = initial_resonance_ladder,  

            datasets= datasets,
            experiments = experiments,
            experimental_covariance= covariance_data, 
            
            max_steps = self.options.max_steps,
            iterations = self.options.iterations,
            step_threshold = self.options.step_threshold,
            step_threshold_lag = self.options.step_threshold_lag,

            LevMar = self.options.LevMar,
            LevMarV = self.options.LevMarV,
            LevMarVd = self.options.LevMarVd,

            batch_fitpar = self.options.batch_fitpar,
            batch_fitpar_ifit = self.options.batch_fitpar_ifit,
            steps_per_batch = self.options.steps_per_batch,
            batch_fitpar_random = self.options.batch_fitpar_random,

            external_resonance_indices = external_resonance_indices,

            minF = 1e-5,
            maxF = 2.0,
            initial_parameter_uncertainty = self.options.initial_parameter_uncertainty,
            
            autoelim_threshold = None,
            LS = False,
            )

        ### Fit 1 on Gn only
        print("========================================\n\tFIT 1\n========================================")
        print(f"Options to vary: {self.options.fitpar1}")

        outs_fit_1 = self.fit_and_eliminate(rto, sammyINPyw, external_resonance_indices)
        # if save:
        #     self.outs_fit_Gn = outs_fit_Gn
        reslad_1 = copy(outs_fit_1[-1].par_post)
        assert(isinstance(reslad_1, pd.DataFrame))

        ### Fit 2 on E and optionally Gg
        print("========================================\n\tFIT 2\n========================================")
        print(f"Options to vary: {self.options.fitpar2}")

        internal_resonance_ladder, external_resonance_ladder = separate_external_resonance_ladder(reslad_1, external_resonance_indices)
        internal_resonance_ladder = update_vary_resonance_ladder(internal_resonance_ladder, 
                                                                 varyE = self.options.fitpar2[0],
                                                                 varyGg = self.options.fitpar2[1],
                                                                 varyGn1 = self.options.fitpar2[2])
        reslad_1, external_resonance_indices = concat_external_resonance_ladder(internal_resonance_ladder, external_resonance_ladder)
        sammyINPyw.resonance_ladder = reslad_1

        outs_fit_2 = self.fit_and_eliminate(rto,sammyINPyw,external_resonance_indices)
        
        return InitialFBOUT(outs_fit_1, outs_fit_2, external_resonance_indices)
    




    def fit_and_eliminate(self, 
               rto,
               sammyINPyw,
               external_resonance_indices
               ):
        
        print(f"Initial solve from {len(sammyINPyw.resonance_ladder)-len(external_resonance_indices)} resonance features\n")
        sammyOUT_fit = sammy_functions.run_sammy_YW(sammyINPyw, rto)
        outs = [sammyOUT_fit]

        if self.options.width_elimination:
            eliminating = True
            while eliminating:
                internal_resonance_ladder, external_resonance_ladder = separate_external_resonance_ladder(sammyOUT_fit.par_post, external_resonance_indices)
                internal_resonance_ladder_reduced, fraction_eliminated = eliminate_small_Gn(internal_resonance_ladder, self.options.Gn_threshold)
                resonance_ladder, external_resonance_indices = concat_external_resonance_ladder(internal_resonance_ladder_reduced, external_resonance_ladder)
                if fraction_eliminated == 0.0:
                    eliminating = False
                elif fraction_eliminated == 100.0:
                    raise ValueError("Eliminated all resonances due to width, please change settings")
                else:
                    if self.options.decrease_chi2_threshold_for_width_elimination:
                        sammyINPyw.step_threshold *= 0.1
                    print(f"\n----------------------------------------\nEliminated {round(fraction_eliminated*100, 2)}% of resonance features based on neutron width")
                    print(f"Resolving with {len(internal_resonance_ladder_reduced)} resonance features\n----------------------------------------\n")
                    sammyINPyw.resonance_ladder = resonance_ladder
                    sammyOUT_fit = sammy_functions.run_sammy_YW(sammyINPyw, rto)
                    outs.append(sammyOUT_fit)
            print(f"\nComplete after no neutron width features below threshold\n")

        return outs
    

    # def report(self, string):
    #     if self.report_to_file:
    #         self.<|MERGE_RESOLUTION|>--- conflicted
+++ resolved
@@ -380,7 +380,6 @@
         #     assert len(self.options.spin_group_keys)>0
         #     spin_groups = [each[1] for each in particle_pair.spin_groups.items() if each[0] in self.options.spin_group_keys]
         
-<<<<<<< HEAD
         # ### generate intial_feature bank
         # initial_resonance_ladder = get_starting_feature_bank(energy_range,
         #                                                     particle_pair,
@@ -391,19 +390,6 @@
         #                                                     varyE = self.options.fitpar1[0], 
         #                                                     varyGg = self.options.fitpar1[1], 
         #                                                     varyGn1 = self.options.fitpar1[2])
-=======
-        ### generate intial_feature bank
-        initial_resonance_ladder = get_starting_feature_bank(energy_range,
-                                                            particle_pair,
-                                                            spin_groups,
-                                                            num_Elam= self.options.num_Elam,
-                                                            Elam_shift = self.options.Elam_shift,
-                                                            starting_Gg_multiplier = self.options.starting_Gg_multiplier,
-                                                            starting_Gn1_multiplier = self.options.starting_Gn1_multiplier, 
-                                                            varyE = self.options.fitpar1[0], 
-                                                            varyGg = self.options.fitpar1[1], 
-                                                            varyGn1 = self.options.fitpar1[2])
->>>>>>> e301c31f
     
         # ### setup external resonances
         # if self.options.external_resonances:
