import numpy as np
import pandas as pd
from copy import deepcopy
from ATARI.utils.atario import update_dict
from ATARI.syndat.general_functions import *
from ATARI.theory.experimental import e_to_t, t_to_e


from ATARI.ModelData.structuring import parameter, vector_parameter
from ATARI.syndat.data_classes import syndatOPT




# ========================================================================================
#            Capture reduction equations at RPI
# ========================================================================================


def gammayield():
    #What is this function for?
    pass


def get_covT():
    #We need to come back to this later
    pass

    
def reduce_raw_count_data(raw_data, model_parameters):

    ### counts to count rates for target gamma and background measurements
    crg, dcrg = cts_to_ctr(raw_data.ctg, raw_data.dctg, model_parameters.incident_neutron_spectrum_f.bw, model_parameters.trig_g[0])
    brg, dbrg = cts_to_ctr(model_parameters.background_spectrum_bg.ct, 
                           model_parameters.background_spectrum_bg.dct,
                           model_parameters.incident_neutron_spectrum_f.bw, 
                           model_parameters.trig_bg[0])
    ### counts to count rates for incident flux measurement
    cr_flux, dcr_flux = cts_to_ctr(model_parameters.incident_neutron_spectrum_f.ct,
                         model_parameters.incident_neutron_spectrum_f.dct,
                         model_parameters.incident_neutron_spectrum_f.bw,
                         model_parameters.trig_f[0])
    br_flux, dbr_flux = cts_to_ctr(model_parameters.background_spectrum_bf.ct,
                         model_parameters.background_spectrum_bf.dct,
                         model_parameters.incident_neutron_spectrum_f.bw,
                         model_parameters.trig_bf[0])

    #Distribution Calculations:
    relative_flux_rate = cr_flux - br_flux # neet to mornalize by yield here!
    relative_flux_rate_uncertainty = np.sqrt(np.power(dcr_flux,2) + np.power(dbr_flux,2))
    Yield             = model_parameters.fn[0] * np.divide(crg - brg, relative_flux_rate)
    
    #Uncertainty Calculations:
    partial_Y_Cc      = model_parameters.fn[0]/relative_flux_rate
    partial_Y_Cb      =-model_parameters.fn[0]/relative_flux_rate
    partial_Y_flux    =-model_parameters.fn[0]*np.divide(crg - brg, np.power(relative_flux_rate,2))
    partial_Y_fn      = np.divide(crg - brg, relative_flux_rate)
    
    Yield_uncertainty = np.sqrt(np.power(np.multiply(partial_Y_Cc     , dcrg)       ,2)
                               +np.power(np.multiply(partial_Y_Cb     , dbrg)      ,2)
                               +np.power(np.multiply(partial_Y_flux   , relative_flux_rate_uncertainty),2)
                               +np.power(partial_Y_fn*model_parameters.fn[1]        ,2))
    
    # if calc_cov:
        # do covariance stuff
    
    # diag_stat = None
    # diag_sys = None
    # data =[diag_stat, diag_sys, Jac_sys, Cov_sys]
    

    return Yield, Yield_uncertainty


def inverse_reduction(pw_true, true_model_parameters):
    
    #turns 0D scaling factoring into a 1D scaling factor so that it can align with the other 1D values while calculating
    # scaling=pd.DataFrame({'c'    :   np.ones(len(pw_true.E))*TURP.Scaling[0],
    #                       'dc'   :   np.ones(len(pw_true.E))*TURP.Scaling[1]})
    
    ### relative flux rate measurement
    cr_flux, dcr_flux = cts_to_ctr(true_model_parameters.incident_neutron_spectrum_f.ct,
                                true_model_parameters.incident_neutron_spectrum_f.dct,
                                true_model_parameters.incident_neutron_spectrum_f.bw,
                                true_model_parameters.trig_f[0])
    br_flux, dbr_flux = cts_to_ctr(true_model_parameters.background_spectrum_bf.ct,
                                true_model_parameters.background_spectrum_bf.dct,
                                true_model_parameters.incident_neutron_spectrum_f.bw,
                                true_model_parameters.trig_bf[0])

    relative_flux_rate = cr_flux - br_flux # need to normalize by yield here!
    
    ### target gamma background and count rate
    br_gamma, dbr_gamma = cts_to_ctr(true_model_parameters.background_spectrum_bg.ct,
                                    true_model_parameters.background_spectrum_bg.dct,
                                    true_model_parameters.incident_neutron_spectrum_f.bw,
                                    true_model_parameters.trig_bg[0])
    cr_gamma_true = np.multiply(pw_true.true, relative_flux_rate)/true_model_parameters.fn[0] + br_gamma
    
    ### target gamma count rate to counts and add uncertainty
    c_true = cr_gamma_true*true_model_parameters.incident_neutron_spectrum_f.bw*true_model_parameters.trig_g[0]
    
    ### =========================
    ### Why uncertainty calculations here? On the generation side, everything is determined
    ### =========================

    # #Uncertainty Calculations:
    # partial_Cc_Cb         = 1
    # partial_Cc_flux       = np.divide(raw_data.true, scaling.c)
    # partial_Cc_scaling    = np.divide(np.multiply(neutron_spectrum.c, raw_data.true), np.power(scaling.c,2))
    
    # count_rate_uncertainty = np.sqrt(np.power(np.multiply(partial_Cc_Cb     , gamma_background_spectrum.dc)      ,2)
    #                                 +np.power(np.multiply(partial_Cc_flux   , neutron_spectrum.dc),2)
    #                                 +np.power(np.multiply(partial_Cc_scaling, scaling.dc)         ,2))
    

    return c_true




class capture_yield_rpi_parameters:

    trig_g  = parameter()
    trig_bg = parameter()
    trig_f  = parameter()
    trig_bf = parameter()
    fn = parameter()

    # incident_neutron_spectrum_g = vector_parameter()
    background_spectrum_bg = vector_parameter()
    incident_neutron_spectrum_f = vector_parameter()
    background_spectrum_bf = vector_parameter()

    def __init__(self, **kwargs):

        self.trig_g     =  (1.2e7,   0)
        self.trig_bg    =  (0.8e7,  0)
        self.trig_f     =  (1e7,   0)
        self.trig_bf    =  (0.8e7,  0)
        self.fn         =  (1,          0)
    
        self.background_spectrum_bg = None
        self.incident_neutron_spectrum_f = None
        self.background_spectrum_bf = None

        for key, value in kwargs.items():
            setattr(self, key, value)


    def sample_parameters(self, true_model_parameters: dict):
        sampled_params = {}

        for param_name, param_values in self.__dict__.items():
            if param_name in true_model_parameters:
                sampled_params[param_name] = (true_model_parameters[param_name], 0.0)
            else:
                if isinstance(param_values, tuple) and len(param_values) == 2:
                    mean, uncertainty = param_values
                    if uncertainty == 0:
                        sample = mean
                    else:
                        sample = np.random.normal(loc=mean, scale=uncertainty)
                    sampled_params[param_name] = (sample, 0.0)
                if isinstance(param_values, pd.DataFrame):
                    new_c = np.random.poisson(param_values.ct)#, scale=param_values.dc)
                    new_c[new_c==0] = 1
                    df = deepcopy(param_values)
<<<<<<< HEAD
                    df['ct'] = df['ct'].astype(float) # we are sampling counts as floats
=======
>>>>>>> be98065e
                    df['ct'] = new_c
                    df['dct'] = np.sqrt(new_c)
                    sampled_params[param_name] = df

        return capture_yield_rpi_parameters(**sampled_params)
    


# ========================================================================================
#            Handler class 
# ========================================================================================

class Capture_Yield_RPI:

    def __init__(self,**kwargs):
        self._model_parameters = capture_yield_rpi_parameters(**kwargs)
        self._covariance_data = {}

    @property
    def model_parameters(self) -> capture_yield_rpi_parameters:
        return self._model_parameters
    @model_parameters.setter
    def model_parameters(self, model_parameters):
        self._model_parameters = model_parameters

    @property
    def covariance_data(self) -> dict:
        return self._covariance_data
    @covariance_data.setter
    def covariance_data(self, covariance_data):
        self._covariance_data = covariance_data


    def __repr__(self):
        string = 'Measurement model (data reduction) parameters:\n'
        string += str(vars(self.model_parameters))
        return string


    def sample_true_model_parameters(self, true_model_parameters: dict):
        return self.model_parameters.sample_parameters(true_model_parameters)
    

    def truncate_energy_range(self, new_energy_range):
        if min(new_energy_range) < min(self.model_parameters.background_spectrum_bg.E):
            # raise ValueError("new energy range is less than existing transmission_rpi.background_spectrum_bg energy")
            print(f"WARNING: new energy min {min(new_energy_range)} is less than existing capture_yield_rpi.background_spectrum_bg energy {min(self.model_parameters.background_spectrum_bg.E)}")

        if max(new_energy_range) > max(self.model_parameters.background_spectrum_bg.E):
            # raise ValueError("new energy range is more than existing transmission_rpi.background_spectrum_bg energy")
            print(f"WARNING: new energy max {max(new_energy_range)} is more than existing capture_yield_rpi.background_spectrum_bg energy {max(self.model_parameters.background_spectrum_bg.E)}")

        if min(new_energy_range) < min(self.model_parameters.incident_neutron_spectrum_f.E):
            # raise ValueError("new energy range is less than existing transmission_rpi.incident_neutron_spectrum_f energy")
            print(f"WARNING: new energy min {min(new_energy_range)} is less than existing capture_yield_rpi.incident_neutron_spectrum_f energy {min(self.model_parameters.incident_neutron_spectrum_f.E)}")

        if max(new_energy_range) > max(self.model_parameters.incident_neutron_spectrum_f.E):
            # raise ValueError("new energy range is more than existing transmission_rpi.incident_neutron_spectrum_f energy")
            print(f"WARNING: new energy max {max(new_energy_range)} is more than existing capture_yield_rpi.incident_neutron_spectrum_f energy {max(self.model_parameters.incident_neutron_spectrum_f.E)}")

        if min(new_energy_range) < min(self.model_parameters.background_spectrum_bf.E):
            # raise ValueError("new energy range is less than existing transmission_rpi.background_spectrum_bf energy")
            print(f"WARNING: new energy min {min(new_energy_range)} is less than existing capture_yield_rpi.background_spectrum_bf energy {min(self.model_parameters.background_spectrum_bf.E)}")

        if max(new_energy_range) > max(self.model_parameters.background_spectrum_bf.E):
            # raise ValueError("new energy range is more than existing transmission_rpi.background_spectrum_bf energy")
            print(f"WARNING: new energy max {max(new_energy_range)} is more than existing capture_yield_rpi.background_spectrum_bf energy {max(self.model_parameters.background_spectrum_bf.E)}")

        self.model_parameters.background_spectrum_bg =      self.model_parameters.background_spectrum_bg.loc[(self.model_parameters.background_spectrum_bg.E.values < max(new_energy_range)) & (self.model_parameters.background_spectrum_bg.E.values > min(new_energy_range))].copy()
        self.model_parameters.incident_neutron_spectrum_f = self.model_parameters.incident_neutron_spectrum_f.loc[(self.model_parameters.incident_neutron_spectrum_f.E.values < max(new_energy_range)) & (self.model_parameters.incident_neutron_spectrum_f.E.values > min(new_energy_range))].copy()
        self.model_parameters.background_spectrum_bf =      self.model_parameters.background_spectrum_bf.loc[(self.model_parameters.background_spectrum_bf.E.values < max(new_energy_range)) & (self.model_parameters.background_spectrum_bf.E.values > min(new_energy_range))].copy()
        return


    def approximate_unknown_data(self, exp_model, smooth, check_trig=False, overwrite=False, nominal=25):
        
        if check_trig:
            for each in [self.model_parameters.trig_g, self.model_parameters.trig_bg, self.model_parameters.trig_f, self.model_parameters.trig_bf]:
                if exp_model.channel_widths['chw'][0]*1e-9 * each[0] < 1:
                    print("WARNING: the linac trigers in you generative measurement model are not large enough for the channel bin width. This will result in many bins with 0 counts")

        if self.model_parameters.background_spectrum_bg is None or overwrite:
            background_spectrum_bg = approximate_gamma_background_spectrum(exp_model.energy_grid, 
                                                                           smooth, 
                                                                           exp_model.FP[0], 
                                                                           exp_model.t0[0], 
                                                                           self.model_parameters.trig_bg[0],
                                                                           nominal)
            self.model_parameters.background_spectrum_bg = background_spectrum_bg

        if self.model_parameters.incident_neutron_spectrum_f is None or overwrite:
            incident_neutron_spectrum_f = approximate_neutron_spectrum_Li6det(exp_model.energy_grid, 
                                                                            smooth, #self.options.smoothTNCS, 
                                                                            exp_model.FP[0],
                                                                            exp_model.t0[0],
                                                                            self.model_parameters.trig_f[0])
            
            self.model_parameters.incident_neutron_spectrum_f = incident_neutron_spectrum_f
            # self.model_parameters.incident_neutron_spectrum_f = incident_neutron_spectrum_f

        if self.model_parameters.background_spectrum_bf is None or overwrite:
            background_spectrum_bf = approximate_gamma_background_spectrum(exp_model.energy_grid, 
                                                                           smooth, 
                                                                           exp_model.FP[0], 
                                                                           exp_model.t0[0], 
                                                                           self.model_parameters.trig_bf[0],
                                                                           nominal)
            self.model_parameters.background_spectrum_bf = background_spectrum_bf



    def generate_raw_data(self,
                          pw_true,
                          true_model_parameters, # need to build better protocol for this 
                          options: syndatOPT
                          ) -> pd.DataFrame:
        """
        Generates a set of noisy, count data from a theoretical yield via the novel inverse-reduction method (Walton, et al.).

        Parameters
        ----------
        neutron_spectrum:
            A dataframe that describes the neutron flux spectrum for this problem.
            Has elements c and dc representing the distribution and the uncertainty respectivly
        
        reduction_parameters
            A dictionary with all reduction parameters.
            For this, it must contain 'scaling' so that the function can operate.

        Returns
        -------
        count_rate
            A dataframe that describes the generated countrate
            Has elements c and dc representing the distribution and the uncertainty respectivly
        
        Raises
        ------
        ValueError
            _description_
        """

        if true_model_parameters.incident_neutron_spectrum_f is None:
            raise ValueError("incident neutron flux spectrum is None, please provide this data or approximate it using the method in this class")
        if len(true_model_parameters.incident_neutron_spectrum_f) != len(pw_true):
            raise ValueError("neutron flux spectrum and sample data are not of the same length, check energy domain")
        if true_model_parameters.background_spectrum_bg is None:
            raise ValueError("background gamma spectrum is None, please provide this data or approximate it using the method in this class")
        if len(true_model_parameters.background_spectrum_bg) != len(pw_true):
            raise ValueError("gamma background spectrum for target capture measurement and sample data are not of the same length, check energy domain")
        if true_model_parameters.background_spectrum_bf is None:
            raise ValueError("background neutron flux spectrum is None, please provide this data or approximate it using the method in this class")
        if len(true_model_parameters.background_spectrum_bf) != len(pw_true):
            raise ValueError("gamma background spectrum for flux yield measurement and sample data are not of the same length, check energy domain")


        raw_data = deepcopy(pw_true)
        true_gamma_counts = inverse_reduction(pw_true, true_model_parameters)

        if options.sample_counting_noise:
            c = pois_noise(true_gamma_counts)
        else:
            c = true_gamma_counts

        if options.force_zero_to_1:
            c[c==0] = 1
        else:
            if np.any(c==0):
                raise ValueError("Syndat Option force_zero_to_1 is set to false and you have bins with 0 counts")

        dc = np.sqrt(c)

        raw_data.loc[:, 'ctg_true'] = true_gamma_counts
        raw_data.loc[:, 'ctg'] = c
        raw_data.loc[:, 'dctg'] = dc
        


        return raw_data
        
    

    def reduce_raw_data(self, raw_data, options): # neutron_spectrum, reduction_parameters, countrate, background):
        """
        Reduces the raw count data (sample in/out) to Transmission data and propagates uncertainty.

        Parameters
        ----------
        neutron_spectrum:
            A dataframe that describes the neutron flux spectrum for this problem.
            Has elements c and dc representing the distribution and the uncertainty respectivly
        
        reduction_parameters
            A dictionary with all reduction parameters.
            For this, it must contain 'scaling' so that the function can operate.
            
        background
            A dataframe that describes the background for the experiment, should be same as used in the inverse reduction

        count_rate
            A dataframe that describes the generated countrate
            Has elements c and dc representing the distribution and the uncertainty respectivly

        Returns
        -------
        Yield
            A dataframe that describes the reduced sampled yield
            Has elements exp and exp_unc representing the distribution and the uncertainty respectivly
        
        Raises
        ------
        ValueError
            _description_
        """

        # create yield dataframe
        Yg = pd.DataFrame()
        Yg['tof']  = raw_data.tof
        Yg['E']    = raw_data.E
        Yg['true'] = raw_data.true

        # estimated background function
        #Bi = gamma_background_function()
        #We are just going to pass the background from the inverse reduction here since it's the same thing anyways

        # define systematic uncertainties
        #I will implement covariance later once we get to defining that.
        Yg.loc[:,'exp'], unc_data = reduce_raw_count_data(raw_data, self.model_parameters)

        diag_tot = unc_data**2
        if options.calculate_covariance:
            CovY = np.diag(diag_tot)
            CovY = pd.DataFrame(CovY, columns=Yg.E, index=Yg.E)
            CovY.index.name = None
            Yg['exp_unc'] = np.sqrt(np.diag(CovY))
            covariance_data = {}
            if options.explicit_covariance:
                covariance_data['CovY'] = CovY
            else:
                raise ValueError("not implemented")

        else:
            diag_tot = unc_data
            Yg.loc[:,'exp_unc'] = diag_tot
            covariance_data = {}

        ## fix for zero gamma counts
        # Yg = Yg.loc[Yg.exp!=0]
        # assert(np.all(Yg.exp!=0))

        return Yg, covariance_data, raw_data<|MERGE_RESOLUTION|>--- conflicted
+++ resolved
@@ -166,10 +166,6 @@
                     new_c = np.random.poisson(param_values.ct)#, scale=param_values.dc)
                     new_c[new_c==0] = 1
                     df = deepcopy(param_values)
-<<<<<<< HEAD
-                    df['ct'] = df['ct'].astype(float) # we are sampling counts as floats
-=======
->>>>>>> be98065e
                     df['ct'] = new_c
                     df['dct'] = np.sqrt(new_c)
                     sampled_params[param_name] = df
